import { mergeOverallSummaries } from '../base/utils/summary.ts';
import type {
  IFileChange,
  IPullRequestInfo,
  IPullRequestProcessedResult,
  IReviewComment,
  OverallSummary,
  ReviewConfig,
  SummarizeResult,
  SummaryResponse,
} from './deps.ts';
import { BaseProcessor, OverallSummarySchema, ReviewResponseSchema, SummaryResponseSchema } from './deps.ts';
import { runWorkflow, uploadFile } from './internal/mod.ts';

type DifyProcessorConfig = {
  baseUrl: string;
  user: string;
  apiKeySummarize: string;
  apiKeyGrouping: string;
  apiKeyReview: string;
};

/**
 * Processor implementation for Dify AI Service
 */
export class DifyProcessor extends BaseProcessor {
  private readonly config: DifyProcessorConfig;
  private readonly tokenConfig = {
    margin: 100,
    maxTokens: 4000,
  };

  /**
   * Constructor for DifyProcessor
   * @param config - Configuration for Dify processor
   */
  constructor(config: DifyProcessorConfig) {
    super();

    if (config.baseUrl.length === 0) {
      throw new Error('Base URL for Dify API is required');
    }
    if (config.user.length === 0) {
      throw new Error('API execution user is required');
    }
    if (config.apiKeySummarize.length === 0) {
      throw new Error('API key for summarize workflow is required');
    }
    if (config.apiKeyGrouping.length === 0) {
      throw new Error('API key for grouping workflow is required');
    }
    if (config.apiKeyReview.length === 0) {
      throw new Error('API key for review workflow is required');
    }

    this.config = {
      ...config,
      baseUrl: config.baseUrl.endsWith('/') ? config.baseUrl.slice(0, -1) : config.baseUrl,
    };
  }

  /**
   * Implementation of summarize phase
   * Analyze each file change lightly to determine if detailed review is needed
   */
  override async summarize(prInfo: IPullRequestInfo, files: IFileChange[], config?: ReviewConfig): Promise<Map<string, SummarizeResult>> {
    const results = new Map<string, SummarizeResult>();

    for (const file of files) {
      // Basic token check and simple change detection
      const baseResult = await this.shouldPerformDetailedReview(file, this.tokenConfig);

      try {
        const response = await runWorkflow(`${this.config.baseUrl}/workflows/run`, this.config.apiKeySummarize, {
          inputs: {
            title: prInfo.title,
            description: prInfo.body || '',
            filePath: file.path,
            patch: file.patch || 'No changes',
            needsReviewPre: String(baseResult.needsReview),
          },
          response_mode: 'blocking' as const,
          user: this.config.user,
        });

        const summaryResponse = SummaryResponseSchema.parse(response);

        results.set(file.path, {
          ...summaryResponse,
          needsReview: baseResult.needsReview && summaryResponse.needsReview === true,
          aspects: [], // Will be populated by the grouping phase
        });
      } catch (error) {
        console.error(`Triage error for ${file.path}:`, error);
        const errorMessage = error instanceof Error ? error.message : String(error);
        results.set(file.path, {
          needsReview: true,
          reason: `Error during triage: ${errorMessage}`,
          aspects: [],
        });
      }
    }

    return results;
  }

  /**
   * Implementation of overall summary generation
   * Groups file changes by aspects and generates impact summaries
   */
  protected async generateOverallSummary(
    prInfo: IPullRequestInfo,
    files: IFileChange[],
    summarizeResults: Map<string, SummarizeResult>,
  ): Promise<OverallSummary | undefined> {
    console.debug('Starting overall summary generation with batch processing');
    const BATCH_SIZE = 2; // Number of files to process at once
    const PASSES = 2; // Number of analysis passes
    const entries = Array.from(summarizeResults.entries());
    const totalBatches = Math.ceil(entries.length / BATCH_SIZE);

    console.debug(`Processing ${entries.length} files in ${totalBatches} batches with ${PASSES} passes`);

    let accumulatedResult: OverallSummary | undefined;
    let previousAnalysis: string | undefined;

    // Begin multi-pass processing
    for (let pass = 1; pass <= PASSES; pass++) {
      console.debug(`Starting pass ${pass}/${PASSES}`);

      // Generate batches
      const batches = this.createBatchEntries(entries, BATCH_SIZE, pass);
      const totalBatches = batches.length;

      // Process each batch
      for (let batchNumber = 1; batchNumber <= totalBatches; batchNumber++) {
        const batchEntries = batches[batchNumber - 1];
        const batchFiles = files.filter((f) => batchEntries.some(([path]) => path === f.path));

        console.debug(`[Pass ${pass}/${PASSES}] Processing batch ${batchNumber}/${totalBatches}`);
        console.debug(
          `[Pass ${pass}/${PASSES}] Batch ${batchNumber} files:`,
          batchFiles.map((f) => f.path),
        );
        if (previousAnalysis) {
          console.debug(`[Pass ${pass}/${PASSES}] Previous cumulative analysis:`, previousAnalysis);
        }

        try {
          // Upload previous analysis if available
          let previousAnalysisFileId: string | undefined;
          if (previousAnalysis) {
            previousAnalysisFileId = await uploadFile(this.config.baseUrl, this.config.apiKeyGrouping, this.config.user, JSON.parse(previousAnalysis));
            console.debug(`[Pass ${pass}/${PASSES}] Uploaded previous analysis (${previousAnalysisFileId})`);
          }

          // Upload files data
          const filesWithDefaults = batchFiles.map((file) => ({
            ...file,
            patch: file.patch || 'No changes'  // Ensure patch is never null
          }));
          const filesFileId = await uploadFile(this.config.baseUrl, this.config.apiKeyGrouping, this.config.user, filesWithDefaults);

          // Upload summarize results (convert Map entries to SummaryResponse[])
          const summaryFileId = await uploadFile(
            this.config.baseUrl,
            this.config.apiKeyGrouping,
            this.config.user,
            batchEntries.map(([path, result]) => ({
              path,
              summary: result.summary || '',
              needsReview: result.needsReview,
              reason: result.reason || ''
            }))
          );

          console.debug(`[Pass ${pass}/${PASSES}] Uploaded files (${filesFileId}) and summary (${summaryFileId})`);

          // Execute workflow with uploaded file IDs
          const response = await runWorkflow(`${this.config.baseUrl}/workflows/run`, this.config.apiKeyGrouping, {
            inputs: {
              title: prInfo.title,
              description: prInfo.body || '',
              files: {
                transfer_method: 'local_file',
                upload_file_id: filesFileId,
                type: 'document',
              },
              summarizeResults: {
                transfer_method: 'local_file',
                upload_file_id: summaryFileId,
                type: 'document',
              },
              previousAnalysis: previousAnalysisFileId
                ? {
                    transfer_method: 'local_file',
                    upload_file_id: previousAnalysisFileId,
                    type: 'document',
                  }
                : undefined,
            },
            response_mode: 'blocking' as const,
            user: this.config.user,
          });

          if (!response) {
            console.error(`[Pass ${pass}/${PASSES}] No review outputs generated for batch ${batchNumber}`);
            continue;
          }

          const batchResult = OverallSummarySchema.parse(response);

          // Update accumulated results
          if (accumulatedResult) {
            accumulatedResult = mergeOverallSummaries(accumulatedResult, batchResult);
          } else {
            accumulatedResult = batchResult;
          }

          // Update cumulative analysis for next batch
          previousAnalysis = JSON.stringify(accumulatedResult, null, 2);
          console.debug(`[Pass ${pass}/${PASSES}] Batch ${batchNumber} complete. Cumulative analysis:`, previousAnalysis);
        } catch (error) {
          console.error(`[Pass ${pass}/${PASSES}] Error in batch ${batchNumber}/${totalBatches}:`, error);
        }
      }

      // Log completion of each pass
      console.debug(`[Pass ${pass}/${PASSES}] Complete`);
    }

    if (!accumulatedResult) {
      console.error('No results generated from any batch');
      return undefined;
    }

    return accumulatedResult;
  }

  /**
   * Implementation of review phase
   * Execute detailed review based on summarized results and overall summary
   */
  override async review(
    prInfo: IPullRequestInfo,
    files: IFileChange[],
    summarizeResults: Map<string, SummarizeResult>,
    config?: ReviewConfig,
    overallSummary?: OverallSummary,
  ): Promise<IPullRequestProcessedResult> {
    // If we don't have overall summary, we can't do a proper review
    if (!overallSummary) {
      console.warn('No overall summary available, skipping review');
      return { comments: [] };
    }

    const comments: IReviewComment[] = [];

    for (const file of files) {
      const summarizeResult = summarizeResults.get(file.path);

      if (!summarizeResult) {
        console.warn(`No triage result for ${file.path}`);
        continue;
      }

      // Always execute review for summary generation
      if (!summarizeResult.needsReview) {
        console.info(`Light review for ${file.path}: ${summarizeResult.reason}`);
      }

      try {
        // Upload aspects data
<<<<<<< HEAD
        const aspectsFileId = await uploadFile(this.config.baseUrl, this.config.apiKeyReview, this.config.user, summarizeResult.aspects);
=======
        const aspectsJson = JSON.stringify(summarizeResult.aspects);
        const aspectsFileId = await uploadFile(this.config.baseUrl, this.config.apiKeyReview, this.config.user, aspectsJson);
>>>>>>> bdd8c205

        // Upload overall summary data if available
        let overallSummaryFileId: string | undefined;
        if (overallSummary) {
          const overallSummaryData = {
            description: overallSummary.description,
            crossCuttingConcerns: overallSummary.crossCuttingConcerns,
<<<<<<< HEAD
          };
          overallSummaryFileId = await uploadFile(this.config.baseUrl, this.config.apiKeyReview, this.config.user, overallSummaryData);
=======
          });
          overallSummaryFileId = await uploadFile(this.config.baseUrl, this.config.apiKeyReview, this.config.user, overallSummaryJson);
>>>>>>> bdd8c205
        }

        const response = await runWorkflow(`${this.config.baseUrl}/workflows/run`, this.config.apiKeyReview, {
          inputs: {
            title: prInfo.title,
            description: prInfo.body || '',
            filePath: file.path,
            patch: file.patch || 'No changes',
            instructions: this.getInstructionsForFile(file.path, config),
            aspects: {
              transfer_method: 'local_file',
              upload_file_id: aspectsFileId,
              type: 'document',
            },
            overallSummary: overallSummaryFileId
              ? {
                  transfer_method: 'local_file',
                  upload_file_id: overallSummaryFileId,
                  type: 'document',
                }
              : undefined,
          },
          response_mode: 'blocking' as const,
          user: this.config.user,
        });
        const review = ReviewResponseSchema.parse(response);

        if (review.comments) {
          for (const comment of review.comments) {
            comments.push({
              path: file.path,
              body: this.formatComment(comment),
              type: 'inline',
              position: comment.line_number || 1,
            });
          }
        }

        if (review.summary) {
          comments.push({
            path: file.path,
            body: `## Review Summary\n\n${review.summary}`,
            type: 'pr',
          });
        }
      } catch (error) {
        console.error(`Review error for ${file.path}:`, error);
        comments.push({
          path: file.path,
          position: 1,
          body: `Failed to generate review due to an error: ${error instanceof Error ? error.message : String(error)}`,
          type: 'inline',
        });
      }
    }

    // Add overall summary to regular comments
    if (overallSummary != null) {
      comments.push({
        path: 'PR',
        body: `## Overall Summary\n\n${overallSummary.description}`,
        type: 'pr',
      });
    }

    return {
      comments: comments,
    };
  }
}<|MERGE_RESOLUTION|>--- conflicted
+++ resolved
@@ -271,12 +271,7 @@
 
       try {
         // Upload aspects data
-<<<<<<< HEAD
         const aspectsFileId = await uploadFile(this.config.baseUrl, this.config.apiKeyReview, this.config.user, summarizeResult.aspects);
-=======
-        const aspectsJson = JSON.stringify(summarizeResult.aspects);
-        const aspectsFileId = await uploadFile(this.config.baseUrl, this.config.apiKeyReview, this.config.user, aspectsJson);
->>>>>>> bdd8c205
 
         // Upload overall summary data if available
         let overallSummaryFileId: string | undefined;
@@ -284,13 +279,8 @@
           const overallSummaryData = {
             description: overallSummary.description,
             crossCuttingConcerns: overallSummary.crossCuttingConcerns,
-<<<<<<< HEAD
           };
           overallSummaryFileId = await uploadFile(this.config.baseUrl, this.config.apiKeyReview, this.config.user, overallSummaryData);
-=======
-          });
-          overallSummaryFileId = await uploadFile(this.config.baseUrl, this.config.apiKeyReview, this.config.user, overallSummaryJson);
->>>>>>> bdd8c205
         }
 
         const response = await runWorkflow(`${this.config.baseUrl}/workflows/run`, this.config.apiKeyReview, {
