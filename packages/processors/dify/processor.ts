import process from 'node:process';
<<<<<<< HEAD
// Import the base config type and PathInstruction
import type { PathInstruction, ReviewConfig } from '../base/types.ts'; // Use base ReviewConfig and PathInstruction
=======
import type { ReviewConfig } from '../base/types.ts';
>>>>>>> 7528efd2
import { mergeOverallSummaries } from '../base/utils/summary.ts';
import type { IFileChange, IPullRequestInfo, IPullRequestProcessedResult, IReviewComment, OverallSummary, SummarizeResult } from './deps.ts';
import { BaseProcessor, OverallSummarySchema, ReviewResponseSchema, SummaryResponseSchema } from './deps.ts';
import { runWorkflow, uploadFile } from './internal/mod.ts';

<<<<<<< HEAD
// Internal configuration type for DifyProcessor
type InternalDifyConfig = ReviewConfig & {
  // Extend ReviewConfig to ensure compatibility
  baseUrl: string;
  user: string;
  apiKeySummarize: string;
  apiKeyGrouping: string;
  apiKeyReview: string;
};

=======
>>>>>>> 7528efd2
/**
 * Processor implementation for Dify AI Service
 */
export class DifyProcessor extends BaseProcessor {
<<<<<<< HEAD
  // Use a different name for Dify specific config to avoid conflict with private base config
  protected readonly difyConfig: InternalDifyConfig;
=======
  // Dify-specific configuration
  private readonly baseUrl: string;
  private readonly user: string;
  private readonly apiKeySummarize: string;
  private readonly apiKeyGrouping: string;
  private readonly apiKeyReview: string;
>>>>>>> 7528efd2
  private readonly tokenConfig = {
    margin: 100,
    maxTokens: 4000, // Note: This seems low for modern models, consider increasing
  };

  /**
   * Constructor for DifyProcessor
   */
  constructor() {
    super();

    // Load Dify specific config from environment variables
    const baseUrl = process.env.DIFY_API_BASE_URL;
    const user = process.env.DIFY_API_EXEC_USER;
    const apiKeySummarize = process.env.DIFY_API_KEY_SUMMARIZE;
    const apiKeyGrouping = process.env.DIFY_API_KEY_GROUPING;
    const apiKeyReview = process.env.DIFY_API_KEY_REVIEW;

    // Validate required environment variables
    if (!baseUrl) {
      throw new Error('DIFY_API_BASE_URL environment variable is not set');
    }
    if (!user) {
      throw new Error('DIFY_API_EXEC_USER environment variable is not set');
    }
    if (!apiKeySummarize) {
      throw new Error('DIFY_API_KEY_SUMMARIZE environment variable is not set');
    }
    if (!apiKeyGrouping) {
      throw new Error('DIFY_API_KEY_GROUPING environment variable is not set');
    }
    if (!apiKeyReview) {
      throw new Error('DIFY_API_KEY_REVIEW environment variable is not set');
    }

<<<<<<< HEAD
    // Initialize Dify specific config
    this.difyConfig = {
      baseUrl: baseUrl.endsWith('/') ? baseUrl.slice(0, -1) : baseUrl,
      user: user,
      apiKeySummarize: apiKeySummarize,
      apiKeyGrouping: apiKeyGrouping,
      apiKeyReview: apiKeyReview,
      // Initialize path_instructions as empty, BaseProcessor might populate it later
      path_instructions: [],
    };
    // Base config loading is handled by BaseProcessor's process method
  }
=======
    // Store Dify-specific values in class properties
    this.baseUrl = baseUrl.endsWith('/') ? baseUrl.slice(0, -1) : baseUrl;
    this.user = user;
    this.apiKeySummarize = apiKeySummarize;
    this.apiKeyGrouping = apiKeyGrouping;
    this.apiKeyReview = apiKeyReview;
>>>>>>> 7528efd2

    // Initialize base config
    // Note: Base configuration will be loaded by BaseProcessor.process()
  }

  /**
   * Implementation of summarize phase
   * Analyze each file change lightly to determine if detailed review is needed
   */
  // Update config parameter type to base ReviewConfig
  override async summarize(prInfo: IPullRequestInfo, files: IFileChange[], config?: ReviewConfig): Promise<Map<string, SummarizeResult>> {
    const results = new Map<string, SummarizeResult>();

    for (const file of files) {
      // Basic token check and simple change detection
      const baseResult = await this.shouldPerformDetailedReview(file, this.tokenConfig);

      try {
<<<<<<< HEAD
        const response = await runWorkflow(`${this.difyConfig.baseUrl}/workflows/run`, this.difyConfig.apiKeySummarize, {
=======
        const response = await runWorkflow(`${this.baseUrl}/workflows/run`, this.apiKeySummarize, {
>>>>>>> 7528efd2
          inputs: {
            title: prInfo.title,
            description: prInfo.body || '',
            filePath: file.path,
            patch: file.patch || 'No changes',
            needsReviewPre: String(baseResult.needsReview),
          },
          response_mode: 'blocking' as const,
<<<<<<< HEAD
          user: this.difyConfig.user,
=======
          user: this.user,
>>>>>>> 7528efd2
        });

        const summaryResponse = SummaryResponseSchema.parse(response);

        results.set(file.path, {
          ...summaryResponse,
          needsReview: baseResult.needsReview && summaryResponse.needsReview === true,
          aspects: [], // Will be populated by the grouping phase
        });
      } catch (error) {
        console.error(`Triage error for ${file.path}:`, error);
        const errorMessage = error instanceof Error ? error.message : String(error);
        results.set(file.path, {
          needsReview: true,
          reason: `Error during triage: ${errorMessage}`,
          aspects: [],
        });
      }
    }

    return results;
  }

  /**
   * Implementation of overall summary generation
   * Groups file changes by aspects and generates impact summaries
   */
  protected async generateOverallSummary(
    prInfo: IPullRequestInfo,
    files: IFileChange[],
    summarizeResults: Map<string, SummarizeResult>,
  ): Promise<OverallSummary | undefined> {
    console.debug('Starting overall summary generation with batch processing');
    const BATCH_SIZE = 2; // Number of files to process at once
    const PASSES = 2; // Number of analysis passes
    const entries = Array.from(summarizeResults.entries());
    const totalBatches = Math.ceil(entries.length / BATCH_SIZE);

    console.debug(`Processing ${entries.length} files in ${totalBatches} batches with ${PASSES} passes`);

    let accumulatedResult: OverallSummary | undefined;
    let previousAnalysis: OverallSummary | undefined;

    // Begin multi-pass processing
    for (let pass = 1; pass <= PASSES; pass++) {
      console.debug(`Starting pass ${pass}/${PASSES}`);

      // Generate batches
      const batches = this.createBatchEntries(entries, BATCH_SIZE, pass);
      const totalBatches = batches.length;

      // Process each batch
      for (let batchNumber = 1; batchNumber <= totalBatches; batchNumber++) {
        const batchEntries = batches[batchNumber - 1];
        const batchFiles = files.filter((f) => batchEntries.some(([path]) => path === f.path));

        console.debug(`[Pass ${pass}/${PASSES}] Processing batch ${batchNumber}/${totalBatches}`);
        console.debug(
          `[Pass ${pass}/${PASSES}] Batch ${batchNumber} files:`,
          batchFiles.map((f) => f.path),
        );
        if (previousAnalysis) {
          console.debug(`[Pass ${pass}/${PASSES}] Previous cumulative analysis:`, JSON.stringify(previousAnalysis, null, 2));
        }

        try {
          // Upload previous analysis if available
          let previousAnalysisFileId: string | undefined;
          if (previousAnalysis) {
<<<<<<< HEAD
            previousAnalysisFileId = await uploadFile(this.difyConfig.baseUrl, this.difyConfig.apiKeyGrouping, this.difyConfig.user, previousAnalysis);
=======
            const uploadData = {
              description: previousAnalysis.description,
              crossCuttingConcerns: previousAnalysis.crossCuttingConcerns,
            };
            previousAnalysisFileId = await uploadFile(this.baseUrl, this.apiKeyGrouping, this.user, uploadData);
>>>>>>> 7528efd2
            console.debug(`[Pass ${pass}/${PASSES}] Uploaded previous analysis (${previousAnalysisFileId})`);
          }

          // Upload files data
<<<<<<< HEAD
          const filesJson = this.formatFilesToJson(batchFiles);
          const filesFileId = await uploadFile(this.difyConfig.baseUrl, this.difyConfig.apiKeyGrouping, this.difyConfig.user, filesJson);

          // Upload summarize results
          const summaryJson = this.formatSummarizeResultsToJson(batchEntries);
          const summaryFileId = await uploadFile(this.difyConfig.baseUrl, this.difyConfig.apiKeyGrouping, this.difyConfig.user, summaryJson);
=======
          const filesWithDefaults = batchFiles.map((file) => ({
            ...file,
            patch: file.patch || 'No changes', // Ensure patch is never null
          }));
          const filesFileId = await uploadFile(this.baseUrl, this.apiKeyGrouping, this.user, filesWithDefaults);

          // Upload summarize results (convert Map entries to SummaryResponse[])
          const summaryFileId = await uploadFile(
            this.baseUrl,
            this.apiKeyGrouping,
            this.user,
            batchEntries.map(([path, result]) => ({
              path,
              summary: result.summary || '',
              needsReview: result.needsReview,
              reason: result.reason || '',
            })),
          );
>>>>>>> 7528efd2

          console.debug(`[Pass ${pass}/${PASSES}] Uploaded files (${filesFileId}) and summary (${summaryFileId})`);

          // Execute workflow with uploaded file IDs
<<<<<<< HEAD
          const response = await runWorkflow(`${this.difyConfig.baseUrl}/workflows/run`, this.difyConfig.apiKeyGrouping, {
=======
          const response = await runWorkflow(`${this.baseUrl}/workflows/run`, this.apiKeyGrouping, {
>>>>>>> 7528efd2
            inputs: {
              title: prInfo.title,
              description: prInfo.body || '',
              files: {
                transfer_method: 'local_file',
                upload_file_id: filesFileId,
                type: 'document',
              },
              summarizeResults: {
                transfer_method: 'local_file',
                upload_file_id: summaryFileId,
                type: 'document',
              },
              previousAnalysis: previousAnalysisFileId
                ? {
                    transfer_method: 'local_file',
                    upload_file_id: previousAnalysisFileId,
                    type: 'document',
                  }
                : undefined,
            },
            response_mode: 'blocking' as const,
<<<<<<< HEAD
            user: this.difyConfig.user,
=======
            user: this.user,
>>>>>>> 7528efd2
          });

          if (!response) {
            console.error(`[Pass ${pass}/${PASSES}] No review outputs generated for batch ${batchNumber}`);
            continue;
          }

          const batchResult = OverallSummarySchema.parse(response);

          // Update accumulated results
          if (accumulatedResult) {
            accumulatedResult = mergeOverallSummaries(accumulatedResult, batchResult);
          } else {
            accumulatedResult = batchResult;
          }

          // Update cumulative analysis for next batch
          previousAnalysis = accumulatedResult;
          console.debug(`[Pass ${pass}/${PASSES}] Batch ${batchNumber} complete. Current analysis state:`, JSON.stringify(previousAnalysis, null, 2));
        } catch (error) {
          console.error(`[Pass ${pass}/${PASSES}] Error in batch ${batchNumber}/${totalBatches}:`, error);
        }
      }

      // Log completion of each pass
      console.debug(`[Pass ${pass}/${PASSES}] Complete`);
    }

    if (!accumulatedResult) {
      console.error('No results generated from any batch');
      return undefined;
    }

    return accumulatedResult;
  }

  /**
   * Implementation of review phase
   * Execute detailed review based on summarized results and overall summary
   */
  override async review(
    prInfo: IPullRequestInfo,
    files: IFileChange[],
    summarizeResults: Map<string, SummarizeResult>,
    config?: ReviewConfig, // Update config parameter type to base ReviewConfig
    overallSummary?: OverallSummary,
  ): Promise<IPullRequestProcessedResult> {
    // If we don't have overall summary, we can't do a proper review
    if (!overallSummary) {
      console.warn('No overall summary available, skipping review');
      return { comments: [] };
    }

    const comments: IReviewComment[] = [];

    for (const file of files) {
      const summarizeResult = summarizeResults.get(file.path);

      if (!summarizeResult) {
        console.warn(`No triage result for ${file.path}`);
        continue;
      }

      // Always execute review for summary generation
      if (!summarizeResult.needsReview) {
        console.info(`Light review for ${file.path}: ${summarizeResult.reason}`);
      }

      try {
        // Upload aspects data
<<<<<<< HEAD
        const aspectsJson = JSON.stringify(summarizeResult.aspects);
        const aspectsFileId = await uploadFile(this.difyConfig.baseUrl, this.difyConfig.apiKeyReview, this.difyConfig.user, aspectsJson);
=======
        const aspectsFileId = await uploadFile(this.baseUrl, this.apiKeyReview, this.user, summarizeResult.aspects);
>>>>>>> 7528efd2

        // Upload overall summary data if available
        let overallSummaryFileId: string | undefined;
        if (overallSummary) {
          const overallSummaryData = {
            description: overallSummary.description,
            crossCuttingConcerns: overallSummary.crossCuttingConcerns,
<<<<<<< HEAD
          });
          overallSummaryFileId = await uploadFile(this.difyConfig.baseUrl, this.difyConfig.apiKeyReview, this.difyConfig.user, overallSummaryJson);
        }

        const response = await runWorkflow(`${this.difyConfig.baseUrl}/workflows/run`, this.difyConfig.apiKeyReview, {
=======
          };
          overallSummaryFileId = await uploadFile(this.baseUrl, this.apiKeyReview, this.user, overallSummaryData);
        }

        const response = await runWorkflow(`${this.baseUrl}/workflows/run`, this.apiKeyReview, {
>>>>>>> 7528efd2
          inputs: {
            title: prInfo.title,
            description: prInfo.body || '',
            filePath: file.path,
            patch: file.patch || 'No changes',
            instructions: this.getInstructionsForFile(file.path, config),
            aspects: {
              transfer_method: 'local_file',
              upload_file_id: aspectsFileId,
              type: 'document',
            },
            overallSummary: overallSummaryFileId
              ? {
                  transfer_method: 'local_file',
                  upload_file_id: overallSummaryFileId,
                  type: 'document',
                }
              : undefined,
          },
          response_mode: 'blocking' as const,
<<<<<<< HEAD
          user: this.difyConfig.user,
=======
          user: this.user,
>>>>>>> 7528efd2
        });
        const review = ReviewResponseSchema.parse(response);

        if (review.comments) {
          for (const comment of review.comments) {
            comments.push({
              path: file.path,
              body: this.formatComment(comment),
              type: 'inline',
              position: comment.line_number || 1,
            });
          }
        }

        if (review.summary) {
          comments.push({
            path: file.path,
            body: `## Review Summary\n\n${review.summary}`,
            type: 'file',
          });
        }
      } catch (error) {
        console.error(`Review error for ${file.path}:`, error);
        comments.push({
          path: file.path,
          position: 1,
          body: `Failed to generate review due to an error: ${error instanceof Error ? error.message : String(error)}`,
          type: 'inline',
        });
      }
    }

    // Add overall summary to regular comments
    if (overallSummary != null) {
      comments.push({
        path: 'PR',
        body: `## Overall Summary\n\n${overallSummary.description}`,
        type: 'pr',
      });
    }

    return {
      comments: comments,
    };
  }
}<|MERGE_RESOLUTION|>--- conflicted
+++ resolved
@@ -1,16 +1,11 @@
 import process from 'node:process';
-<<<<<<< HEAD
 // Import the base config type and PathInstruction
 import type { PathInstruction, ReviewConfig } from '../base/types.ts'; // Use base ReviewConfig and PathInstruction
-=======
-import type { ReviewConfig } from '../base/types.ts';
->>>>>>> 7528efd2
 import { mergeOverallSummaries } from '../base/utils/summary.ts';
 import type { IFileChange, IPullRequestInfo, IPullRequestProcessedResult, IReviewComment, OverallSummary, SummarizeResult } from './deps.ts';
 import { BaseProcessor, OverallSummarySchema, ReviewResponseSchema, SummaryResponseSchema } from './deps.ts';
 import { runWorkflow, uploadFile } from './internal/mod.ts';
 
-<<<<<<< HEAD
 // Internal configuration type for DifyProcessor
 type InternalDifyConfig = ReviewConfig & {
   // Extend ReviewConfig to ensure compatibility
@@ -21,23 +16,12 @@
   apiKeyReview: string;
 };
 
-=======
->>>>>>> 7528efd2
 /**
  * Processor implementation for Dify AI Service
  */
 export class DifyProcessor extends BaseProcessor {
-<<<<<<< HEAD
   // Use a different name for Dify specific config to avoid conflict with private base config
   protected readonly difyConfig: InternalDifyConfig;
-=======
-  // Dify-specific configuration
-  private readonly baseUrl: string;
-  private readonly user: string;
-  private readonly apiKeySummarize: string;
-  private readonly apiKeyGrouping: string;
-  private readonly apiKeyReview: string;
->>>>>>> 7528efd2
   private readonly tokenConfig = {
     margin: 100,
     maxTokens: 4000, // Note: This seems low for modern models, consider increasing
@@ -73,7 +57,6 @@
       throw new Error('DIFY_API_KEY_REVIEW environment variable is not set');
     }
 
-<<<<<<< HEAD
     // Initialize Dify specific config
     this.difyConfig = {
       baseUrl: baseUrl.endsWith('/') ? baseUrl.slice(0, -1) : baseUrl,
@@ -86,18 +69,6 @@
     };
     // Base config loading is handled by BaseProcessor's process method
   }
-=======
-    // Store Dify-specific values in class properties
-    this.baseUrl = baseUrl.endsWith('/') ? baseUrl.slice(0, -1) : baseUrl;
-    this.user = user;
-    this.apiKeySummarize = apiKeySummarize;
-    this.apiKeyGrouping = apiKeyGrouping;
-    this.apiKeyReview = apiKeyReview;
->>>>>>> 7528efd2
-
-    // Initialize base config
-    // Note: Base configuration will be loaded by BaseProcessor.process()
-  }
 
   /**
    * Implementation of summarize phase
@@ -112,11 +83,7 @@
       const baseResult = await this.shouldPerformDetailedReview(file, this.tokenConfig);
 
       try {
-<<<<<<< HEAD
         const response = await runWorkflow(`${this.difyConfig.baseUrl}/workflows/run`, this.difyConfig.apiKeySummarize, {
-=======
-        const response = await runWorkflow(`${this.baseUrl}/workflows/run`, this.apiKeySummarize, {
->>>>>>> 7528efd2
           inputs: {
             title: prInfo.title,
             description: prInfo.body || '',
@@ -125,11 +92,7 @@
             needsReviewPre: String(baseResult.needsReview),
           },
           response_mode: 'blocking' as const,
-<<<<<<< HEAD
           user: this.difyConfig.user,
-=======
-          user: this.user,
->>>>>>> 7528efd2
         });
 
         const summaryResponse = SummaryResponseSchema.parse(response);
@@ -199,38 +162,26 @@
           // Upload previous analysis if available
           let previousAnalysisFileId: string | undefined;
           if (previousAnalysis) {
-<<<<<<< HEAD
-            previousAnalysisFileId = await uploadFile(this.difyConfig.baseUrl, this.difyConfig.apiKeyGrouping, this.difyConfig.user, previousAnalysis);
-=======
             const uploadData = {
               description: previousAnalysis.description,
               crossCuttingConcerns: previousAnalysis.crossCuttingConcerns,
             };
-            previousAnalysisFileId = await uploadFile(this.baseUrl, this.apiKeyGrouping, this.user, uploadData);
->>>>>>> 7528efd2
+            previousAnalysisFileId = await uploadFile(this.difyConfig.baseUrl, this.difyConfig.apiKeyGrouping, this.difyConfig.user, uploadData);
             console.debug(`[Pass ${pass}/${PASSES}] Uploaded previous analysis (${previousAnalysisFileId})`);
           }
 
           // Upload files data
-<<<<<<< HEAD
-          const filesJson = this.formatFilesToJson(batchFiles);
-          const filesFileId = await uploadFile(this.difyConfig.baseUrl, this.difyConfig.apiKeyGrouping, this.difyConfig.user, filesJson);
-
-          // Upload summarize results
-          const summaryJson = this.formatSummarizeResultsToJson(batchEntries);
-          const summaryFileId = await uploadFile(this.difyConfig.baseUrl, this.difyConfig.apiKeyGrouping, this.difyConfig.user, summaryJson);
-=======
           const filesWithDefaults = batchFiles.map((file) => ({
             ...file,
             patch: file.patch || 'No changes', // Ensure patch is never null
           }));
-          const filesFileId = await uploadFile(this.baseUrl, this.apiKeyGrouping, this.user, filesWithDefaults);
+          const filesFileId = await uploadFile(this.difyConfig.baseUrl, this.difyConfig.apiKeyGrouping, this.difyConfig.user, filesWithDefaults);
 
           // Upload summarize results (convert Map entries to SummaryResponse[])
           const summaryFileId = await uploadFile(
-            this.baseUrl,
-            this.apiKeyGrouping,
-            this.user,
+            this.difyConfig.baseUrl,
+            this.difyConfig.apiKeyGrouping,
+            this.difyConfig.user,
             batchEntries.map(([path, result]) => ({
               path,
               summary: result.summary || '',
@@ -238,16 +189,11 @@
               reason: result.reason || '',
             })),
           );
->>>>>>> 7528efd2
 
           console.debug(`[Pass ${pass}/${PASSES}] Uploaded files (${filesFileId}) and summary (${summaryFileId})`);
 
           // Execute workflow with uploaded file IDs
-<<<<<<< HEAD
           const response = await runWorkflow(`${this.difyConfig.baseUrl}/workflows/run`, this.difyConfig.apiKeyGrouping, {
-=======
-          const response = await runWorkflow(`${this.baseUrl}/workflows/run`, this.apiKeyGrouping, {
->>>>>>> 7528efd2
             inputs: {
               title: prInfo.title,
               description: prInfo.body || '',
@@ -270,11 +216,7 @@
                 : undefined,
             },
             response_mode: 'blocking' as const,
-<<<<<<< HEAD
             user: this.difyConfig.user,
-=======
-            user: this.user,
->>>>>>> 7528efd2
           });
 
           if (!response) {
@@ -345,12 +287,7 @@
 
       try {
         // Upload aspects data
-<<<<<<< HEAD
-        const aspectsJson = JSON.stringify(summarizeResult.aspects);
-        const aspectsFileId = await uploadFile(this.difyConfig.baseUrl, this.difyConfig.apiKeyReview, this.difyConfig.user, aspectsJson);
-=======
-        const aspectsFileId = await uploadFile(this.baseUrl, this.apiKeyReview, this.user, summarizeResult.aspects);
->>>>>>> 7528efd2
+        const aspectsFileId = await uploadFile(this.difyConfig.baseUrl, this.difyConfig.apiKeyReview, this.difyConfig.user, summarizeResult.aspects);
 
         // Upload overall summary data if available
         let overallSummaryFileId: string | undefined;
@@ -358,19 +295,11 @@
           const overallSummaryData = {
             description: overallSummary.description,
             crossCuttingConcerns: overallSummary.crossCuttingConcerns,
-<<<<<<< HEAD
-          });
-          overallSummaryFileId = await uploadFile(this.difyConfig.baseUrl, this.difyConfig.apiKeyReview, this.difyConfig.user, overallSummaryJson);
+          };
+          overallSummaryFileId = await uploadFile(this.difyConfig.baseUrl, this.difyConfig.apiKeyReview, this.difyConfig.user, overallSummaryData);
         }
 
         const response = await runWorkflow(`${this.difyConfig.baseUrl}/workflows/run`, this.difyConfig.apiKeyReview, {
-=======
-          };
-          overallSummaryFileId = await uploadFile(this.baseUrl, this.apiKeyReview, this.user, overallSummaryData);
-        }
-
-        const response = await runWorkflow(`${this.baseUrl}/workflows/run`, this.apiKeyReview, {
->>>>>>> 7528efd2
           inputs: {
             title: prInfo.title,
             description: prInfo.body || '',
@@ -391,11 +320,7 @@
               : undefined,
           },
           response_mode: 'blocking' as const,
-<<<<<<< HEAD
           user: this.difyConfig.user,
-=======
-          user: this.user,
->>>>>>> 7528efd2
         });
         const review = ReviewResponseSchema.parse(response);
 
