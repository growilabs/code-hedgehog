// Removed fs and parseYaml imports, they are now in load-config.ts
import type { IFileChange, IPullRequestInfo, IPullRequestProcessedResult, IPullRequestProcessor, ReviewConfig, TokenConfig } from './deps.ts';
<<<<<<< HEAD
import { DEFAULT_CONFIG, matchesGlobPattern } from './deps.ts';
=======
import { ImpactLevel } from './schema.ts';
import { createHorizontalBatches, createVerticalBatches } from './utils/batch.ts';
import { mergeOverallSummaries } from './utils/summary.ts';

import { matchesGlobPattern } from './deps.ts';
>>>>>>> 234d3939
import type { OverallSummary } from './schema.ts';
import type { SummarizeResult } from './types.ts';
import { estimateTokenCount, isWithinLimit } from './utils/token.ts';
import { loadConfig as loadExternalConfig } from './internal/load-config.ts';
import { getInstructionsForFile } from './internal/get-instructions-for-file.ts';

/**
 * Base class for pull request processors
 * Provides common functionality for reviewing pull requests
 */
export abstract class BaseProcessor implements IPullRequestProcessor {
  // Initialize config with DEFAULT_CONFIG, it will be updated by loadConfig
  private config: ReviewConfig = DEFAULT_CONFIG;

  /**
   * Load configuration using the external module.
   * This method now acts as a wrapper to update the instance's config.
   */
  protected async loadConfig(configPath = '.coderabbitai.yaml'): Promise<void> {
    // Call the external function and update the instance's config
    this.config = await loadExternalConfig(configPath);
  }

  /**
   * Get instructions for a specific file based on the path patterns
   */
  /**
   * パスパターンに基づいてファイルのレビュー指示を取得
   * パターンマッチの優先順位:
   * 1. より具体的なパターン
   * 2. 設定ファイル内での順序
   * 3. マッチする全ての指示を結合
   */
  protected getInstructionsForFile(filePath: string, config?: ReviewConfig): string {
    return getInstructionsForFile(filePath, config || this.config);
  }

  /**
   * Check if file should be filtered based on path_filters
   */
  protected isFileFiltered(filePath: string): boolean {
    if (!this.config.path_filters) return false;

    const filters = this.config.path_filters
      .split('\n')
      .map((f: string) => f.trim())
      .filter(Boolean);

    return filters.some((filter: string) => {
      if (filter.startsWith('!')) {
        return matchesGlobPattern(filePath, filter.slice(1));
      }
      return false;
    });
  }

  /**
   * Common triage logic
   * Determines need for detailed review based on token count and file characteristics
   */
  protected async shouldPerformDetailedReview(file: IFileChange, tokenConfig: TokenConfig): Promise<SummarizeResult> {
    // Check if file is filtered
    if (this.isFileFiltered(file.path)) {
      return {
        needsReview: false,
        reason: 'File path is filtered out',
        aspects: [],
      };
    }

    // Check token count
    if (!file.patch) {
      return {
        needsReview: false,
        reason: 'No changes detected in file',
        aspects: [],
      };
    }

    // Calculate patch token count
    const tokenCount = estimateTokenCount(file.patch);
    if (!isWithinLimit(file.patch, tokenConfig)) {
      return {
        needsReview: false,
        reason: `Token count (${tokenCount}) exceeds limit`,
        aspects: [],
      };
    }

    // Determine if changes are simple
    const isSimpleChange = this.isSimpleChange(file.patch);
    if (isSimpleChange && this.config.skip_simple_changes) {
      return {
        needsReview: false,
        reason: 'Changes appear to be simple (formatting, comments, etc.)',
        aspects: [],
      };
    }

    return {
      needsReview: true,
      reason: 'Changes require detailed review',
      aspects: [],
    };
  }

  /**
   * パッチの内容がシンプルな変更かどうかを判定
   */
  protected isSimpleChange(patch: string): boolean {
    const lines = patch.split('\n');
    let hasSubstantiveChanges = false;

    for (const line of lines) {
      if (!line.startsWith('+') && !line.startsWith('-')) continue;

      const code = line.slice(1).trim();
      // Skip lines that are empty, comments, or indentation changes only
      if (code === '' || code.startsWith('//') || code.startsWith('/*') || code.startsWith('*')) {
        continue;
      }

      hasSubstantiveChanges = true;
      break;
    }

    return !hasSubstantiveChanges;
  }

  /**
<<<<<<< HEAD
=======
   * Updates summarized results with aspects from the overall summary
   */
  protected updatesummarizeResultsWithAspects(summarizeResults: Map<string, SummarizeResult>, overallSummary: OverallSummary): void {
    // Update aspects based on the overall summary
    for (const summary of overallSummary.aspectMappings) {
      const aspect = summary.aspect;
      // Find all files that relate to this aspect by checking their content
      for (const [filePath, result] of summarizeResults.entries()) {
        if (summary.files.includes(filePath)) {
          // Add the aspect to the triage result if it's relevant
          result.aspects = Array.from(new Set([...result.aspects, aspect]));
        }
      }
    }
  }

  /**
   * Determines if an aspect is relevant to a file based on its summary
   * This is a basic implementation that can be overridden by processors
   */
  protected isAspectRelevantToFile(aspect: { key: string; description: string }, summary: string): boolean {
    const searchTerms = [aspect.key.toLowerCase(), ...aspect.description.toLowerCase().split(' ')];
    const normalizedSummary = summary.toLowerCase();
    return searchTerms.some((term) => normalizedSummary.includes(term));
  }

  /**
   * Create batches for given pass
   * @param entries Entries to batch
   * @param batchSize Size of each batch
   * @param pass Current pass number
   * @returns Batched entries
   */
  protected createBatchEntries(entries: [string, SummarizeResult][], batchSize: number, pass: number): [string, SummarizeResult][][] {
    if (pass === 1) {
      return createHorizontalBatches(entries, batchSize);
    }
    return createVerticalBatches(entries, batchSize);
  }

  /**
>>>>>>> 234d3939
   * Generate summaries grouped by review aspects
   */
  protected abstract generateOverallSummary(
    prInfo: IPullRequestInfo,
    files: IFileChange[],
    summarizeResults: Map<string, SummarizeResult>,
  ): Promise<OverallSummary | undefined>;

  /**
   * Summarize phase
   */
  abstract summarize(prInfo: IPullRequestInfo, files: IFileChange[], config?: ReviewConfig): Promise<Map<string, SummarizeResult>>;

  /**
   * Review phase
   */
  abstract review(
    prInfo: IPullRequestInfo,
    files: IFileChange[],
    summarizeResults: Map<string, SummarizeResult>,
    config?: ReviewConfig,
    overallSummary?: OverallSummary,
  ): Promise<IPullRequestProcessedResult>;

  /**
   * Main processing flow
   */
  async process(prInfo: IPullRequestInfo, files: IFileChange[], config?: ReviewConfig): Promise<IPullRequestProcessedResult> {
    // 0. Load configuration
    await this.loadConfig();

    // 1. Execute summarize
    const summarizeResults = await this.summarize(prInfo, files, config);

    // 2. Generate overall summary
    const overallSummary = await this.generateOverallSummary(prInfo, files, summarizeResults);

    // 3. Execute detailed review with context
    return this.review(prInfo, files, summarizeResults, config, overallSummary);
  }
}<|MERGE_RESOLUTION|>--- conflicted
+++ resolved
@@ -1,19 +1,15 @@
 // Removed fs and parseYaml imports, they are now in load-config.ts
 import type { IFileChange, IPullRequestInfo, IPullRequestProcessedResult, IPullRequestProcessor, ReviewConfig, TokenConfig } from './deps.ts';
-<<<<<<< HEAD
-import { DEFAULT_CONFIG, matchesGlobPattern } from './deps.ts';
-=======
 import { ImpactLevel } from './schema.ts';
 import { createHorizontalBatches, createVerticalBatches } from './utils/batch.ts';
 import { mergeOverallSummaries } from './utils/summary.ts';
 
-import { matchesGlobPattern } from './deps.ts';
->>>>>>> 234d3939
+import { DEFAULT_CONFIG, matchesGlobPattern } from './deps.ts';
+import { getInstructionsForFile } from './internal/get-instructions-for-file.ts';
+import { loadConfig as loadExternalConfig } from './internal/load-config.ts';
 import type { OverallSummary } from './schema.ts';
 import type { SummarizeResult } from './types.ts';
 import { estimateTokenCount, isWithinLimit } from './utils/token.ts';
-import { loadConfig as loadExternalConfig } from './internal/load-config.ts';
-import { getInstructionsForFile } from './internal/get-instructions-for-file.ts';
 
 /**
  * Base class for pull request processors
@@ -139,8 +135,6 @@
   }
 
   /**
-<<<<<<< HEAD
-=======
    * Updates summarized results with aspects from the overall summary
    */
   protected updatesummarizeResultsWithAspects(summarizeResults: Map<string, SummarizeResult>, overallSummary: OverallSummary): void {
@@ -182,7 +176,6 @@
   }
 
   /**
->>>>>>> 234d3939
    * Generate summaries grouped by review aspects
    */
   protected abstract generateOverallSummary(
