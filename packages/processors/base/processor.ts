// Removed fs and parseYaml imports, they are now in load-config.ts
import type { IFileChange, IPullRequestInfo, IPullRequestProcessedResult, IPullRequestProcessor, ReviewConfig, TokenConfig } from './deps.ts';
import { DEFAULT_CONFIG, matchesGlobPattern } from './deps.ts';
import type { OverallSummary } from './schema.ts';
import type { SummarizeResult } from './types.ts';
import { estimateTokenCount, isWithinLimit } from './utils/token.ts';
import { loadConfig as loadExternalConfig } from './internal/load-config.ts';
import { getInstructionsForFile } from './internal/get-instructions-for-file.ts';

/**
 * Base class for pull request processors
 * Provides common functionality for reviewing pull requests
 */
export abstract class BaseProcessor implements IPullRequestProcessor {
  // Initialize config with DEFAULT_CONFIG, it will be updated by loadConfig
  private config: ReviewConfig = DEFAULT_CONFIG;

  /**
   * Load configuration using the external module.
   * This method now acts as a wrapper to update the instance's config.
   */
  protected async loadConfig(configPath = '.coderabbitai.yaml'): Promise<void> {
    // Call the external function and update the instance's config
    this.config = await loadExternalConfig(configPath);
  }

  /**
   * Get instructions for a specific file based on the path patterns
   */
  /**
   * パスパターンに基づいてファイルのレビュー指示を取得
   * パターンマッチの優先順位:
   * 1. より具体的なパターン
   * 2. 設定ファイル内での順序
   * 3. マッチする全ての指示を結合
   */
  protected getInstructionsForFile(filePath: string, config?: ReviewConfig): string {
    return getInstructionsForFile(filePath, config || this.config);
  }

  /**
   * Check if file should be filtered based on path_filters
   */
  protected isFileFiltered(filePath: string): boolean {
    if (!this.config.path_filters) return false;

    const filters = this.config.path_filters
      .split('\n')
      .map((f: string) => f.trim())
      .filter(Boolean);

    return filters.some((filter: string) => {
      if (filter.startsWith('!')) {
        return matchesGlobPattern(filePath, filter.slice(1));
      }
      return false;
    });
  }

  /**
   * Common triage logic
   * Determines need for detailed review based on token count and file characteristics
   */
  protected async shouldPerformDetailedReview(file: IFileChange, tokenConfig: TokenConfig): Promise<SummarizeResult> {
    // Check if file is filtered
    if (this.isFileFiltered(file.path)) {
      return {
        needsReview: false,
        reason: 'File path is filtered out',
        aspects: [],
      };
    }

    // Check token count
    if (!file.patch) {
      return {
        needsReview: false,
        reason: 'No changes detected in file',
        aspects: [],
      };
    }

    // Calculate patch token count
    const tokenCount = estimateTokenCount(file.patch);
    if (!isWithinLimit(file.patch, tokenConfig)) {
      return {
        needsReview: false,
        reason: `Token count (${tokenCount}) exceeds limit`,
        aspects: [],
      };
    }

    // Determine if changes are simple
    const isSimpleChange = this.isSimpleChange(file.patch);
    if (isSimpleChange && this.config.skip_simple_changes) {
      return {
        needsReview: false,
        reason: 'Changes appear to be simple (formatting, comments, etc.)',
        aspects: [],
      };
    }

    return {
      needsReview: true,
      reason: 'Changes require detailed review',
      aspects: [],
    };
  }

  /**
   * Determine if changes are simple (formatting, comments only, etc.)
   */
  /**
<<<<<<< HEAD
=======
   * パターンの具体性をスコア化
   * - より長いパス部分が優先
   * - ワイルドカードが少ないほど優先
   * - 拡張子指定があるほうが優先
   */
  private calculatePatternSpecificity(pattern: string): number {
    let score = 0;

    // 基本スコアはパスの長さ
    score += pattern.length;

    // ワイルドカードはスコアを下げる
    score -= (pattern.match(/\*/g) || []).length * 2;

    // **はさらにスコアを下げる
    score -= (pattern.match(/\*\*/g) || []).length * 3;

    // 拡張子指定があればスコアを上げる
    if (pattern.includes('.')) {
      score += 5;
    }

    // 波括弧による拡張子グループ指定があればさらにスコア上げる
    if (pattern.includes('{')) {
      score += 3;
    }

    return score;
  }

  /**
   * 指定されたファイルパスがGlobパターンにマッチするか確認
   */
  private matchesGlobPattern(filePath: string, pattern: string): boolean {
    // .や*などの特殊文字をエスケープ
    const regexPattern = pattern
      .replace(/\\/g, '\\\\') // Escape backslashes
      .replace(/\./g, '\\.')
      .replace(/\{([^}]+)\}/g, '($1)') // {js,ts} => (js|ts)
      .replace(/\*\*/g, '.*') // ** => .*
      .replace(/\*/g, '[^/]*') // * => [^/]*
      .replace(/\?/g, '.') // ? => .
      .replace(/,/g, '|'); // カンマをORに変換

    try {
      return new RegExp(`^${regexPattern}$`).test(filePath);
    } catch (error) {
      console.warn(`Invalid pattern "${pattern}":`, error);
      return false;
    }
  }

  /**
>>>>>>> a2da8b67
   * パッチの内容がシンプルな変更かどうかを判定
   */
  protected isSimpleChange(patch: string): boolean {
    const lines = patch.split('\n');
    let hasSubstantiveChanges = false;

    for (const line of lines) {
      if (!line.startsWith('+') && !line.startsWith('-')) continue;

      const code = line.slice(1).trim();
      // Skip lines that are empty, comments, or indentation changes only
      if (code === '' || code.startsWith('//') || code.startsWith('/*') || code.startsWith('*')) {
        continue;
      }

      hasSubstantiveChanges = true;
      break;
    }

    return !hasSubstantiveChanges;
  }

  /**
   * Generate summaries grouped by review aspects
   */
  protected abstract generateOverallSummary(
    prInfo: IPullRequestInfo,
    files: IFileChange[],
    summarizeResults: Map<string, SummarizeResult>,
  ): Promise<OverallSummary | undefined>;

  /**
   * Summarize phase
   */
  abstract summarize(prInfo: IPullRequestInfo, files: IFileChange[], config?: ReviewConfig): Promise<Map<string, SummarizeResult>>;

  /**
   * Review phase
   */
  abstract review(
    prInfo: IPullRequestInfo,
    files: IFileChange[],
    summarizeResults: Map<string, SummarizeResult>,
    config?: ReviewConfig,
    overallSummary?: OverallSummary,
  ): Promise<IPullRequestProcessedResult>;

  /**
   * Main processing flow
   */
  async process(prInfo: IPullRequestInfo, files: IFileChange[], config?: ReviewConfig): Promise<IPullRequestProcessedResult> {
    // 0. Load configuration
    await this.loadConfig();

    // 1. Execute summarize
    const summarizeResults = await this.summarize(prInfo, files, config);

    // 2. Generate overall summary
    const overallSummary = await this.generateOverallSummary(prInfo, files, summarizeResults);

    // 3. Execute detailed review with context
    return this.review(prInfo, files, summarizeResults, config, overallSummary);
  }
}<|MERGE_RESOLUTION|>--- conflicted
+++ resolved
@@ -108,65 +108,6 @@
   }
 
   /**
-   * Determine if changes are simple (formatting, comments only, etc.)
-   */
-  /**
-<<<<<<< HEAD
-=======
-   * パターンの具体性をスコア化
-   * - より長いパス部分が優先
-   * - ワイルドカードが少ないほど優先
-   * - 拡張子指定があるほうが優先
-   */
-  private calculatePatternSpecificity(pattern: string): number {
-    let score = 0;
-
-    // 基本スコアはパスの長さ
-    score += pattern.length;
-
-    // ワイルドカードはスコアを下げる
-    score -= (pattern.match(/\*/g) || []).length * 2;
-
-    // **はさらにスコアを下げる
-    score -= (pattern.match(/\*\*/g) || []).length * 3;
-
-    // 拡張子指定があればスコアを上げる
-    if (pattern.includes('.')) {
-      score += 5;
-    }
-
-    // 波括弧による拡張子グループ指定があればさらにスコア上げる
-    if (pattern.includes('{')) {
-      score += 3;
-    }
-
-    return score;
-  }
-
-  /**
-   * 指定されたファイルパスがGlobパターンにマッチするか確認
-   */
-  private matchesGlobPattern(filePath: string, pattern: string): boolean {
-    // .や*などの特殊文字をエスケープ
-    const regexPattern = pattern
-      .replace(/\\/g, '\\\\') // Escape backslashes
-      .replace(/\./g, '\\.')
-      .replace(/\{([^}]+)\}/g, '($1)') // {js,ts} => (js|ts)
-      .replace(/\*\*/g, '.*') // ** => .*
-      .replace(/\*/g, '[^/]*') // * => [^/]*
-      .replace(/\?/g, '.') // ? => .
-      .replace(/,/g, '|'); // カンマをORに変換
-
-    try {
-      return new RegExp(`^${regexPattern}$`).test(filePath);
-    } catch (error) {
-      console.warn(`Invalid pattern "${pattern}":`, error);
-      return false;
-    }
-  }
-
-  /**
->>>>>>> a2da8b67
    * パッチの内容がシンプルな変更かどうかを判定
    */
   protected isSimpleChange(patch: string): boolean {
