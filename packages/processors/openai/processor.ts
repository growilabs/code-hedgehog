<<<<<<< HEAD
import { ImpactLevel } from '../base/schema.ts';
import { createHorizontalBatches, createVerticalBatches } from '../base/utils/batch.ts';
=======
import { mergeOverallSummaries } from '../base/utils/summary.ts';
>>>>>>> 234d3939
import { BaseProcessor, OpenAI, OverallSummarySchema, ReviewResponseSchema, SummaryResponseSchema, zodResponseFormat } from './deps.ts';
import type {
  IFileChange,
  IPullRequestInfo,
  IPullRequestProcessedResult,
  IReviewComment,
  OverallSummary,
  ReviewComment,
  ReviewConfig,
  SummarizeResult,
} from './deps.ts';
import { createGroupingPrompt, createReviewPrompt, createTriagePrompt } from './internal/prompts.ts';

export class OpenaiProcessor extends BaseProcessor {
  private openai: OpenAI;
  private readonly tokenConfig = {
    margin: 100,
    maxTokens: 4000,
  };

  constructor(apiKey?: string) {
    super();
    if (!apiKey) {
      throw new Error('OpenAI API key is required');
    }
    this.openai = new OpenAI({ apiKey });
  }

  /**
   * Implementation of summarize phase
   * Performs lightweight analysis using light weight model
   */
  override async summarize(prInfo: IPullRequestInfo, files: IFileChange[], config?: ReviewConfig): Promise<Map<string, SummarizeResult>> {
    const results = new Map<string, SummarizeResult>();
    const summaryResponseFormat = zodResponseFormat(SummaryResponseSchema, 'summarize_response');

    for (const file of files) {
      // Basic token check and simple change detection
      const baseResult = await this.shouldPerformDetailedReview(file, this.tokenConfig);

      try {
        const prompt = createTriagePrompt({
          title: prInfo.title,
          description: prInfo.body || '',
          filePath: file.path,
          patch: file.patch || 'No changes',
          needsReviewPre: baseResult.needsReview,
        });

        const response = await this.openai.responses.create({
          model: 'gpt-4o-mini',
          input: [
            {
              role: 'user',
              content: prompt,
              type: 'message',
            },
          ],
          text: {
            format: {
              name: summaryResponseFormat.json_schema.name,
              type: summaryResponseFormat.type,
              schema: summaryResponseFormat.json_schema.schema ?? {},
            },
          },
          temperature: 0.2,
        });

        const content = response.output_text;
        if (!content) {
          results.set(file.path, {
            needsReview: true,
            reason: 'Failed to get triage response',
            aspects: [],
            summary: undefined,
          });
          continue;
        }

        // Parse structured response
        const summaryResponse = SummaryResponseSchema.parse(JSON.parse(content));
        results.set(file.path, {
          ...summaryResponse,
          needsReview: baseResult.needsReview && summaryResponse.needsReview === true,
          aspects: [], // Will be populated by the grouping phase
        });
      } catch (error) {
        console.error(`Triage error for ${file.path}:`, error);
        results.set(file.path, {
          needsReview: true,
          reason: `Error during triage: ${error instanceof Error ? error.message : String(error)}`,
          aspects: [],
        });
      }
    }

    console.debug('OpenAI summarized results:', results);

    return results;
  }

  /**
   * Implementation of overall summary generation with batch processing
   */
  protected async generateOverallSummary(
    prInfo: IPullRequestInfo,
    files: IFileChange[],
    summarizeResults: Map<string, SummarizeResult>,
  ): Promise<OverallSummary | undefined> {
    console.debug('Starting overall summary generation with batch processing');
    const BATCH_SIZE = 2; // Number of files to process at once
    const PASSES = 2; // Number of analysis passes
    const entries = Array.from(summarizeResults.entries());
    const totalBatches = Math.ceil(entries.length / BATCH_SIZE);
    const overallSummaryFormat = zodResponseFormat(OverallSummarySchema, 'overall_summary_response');

    console.debug(`Processing ${entries.length} files in ${totalBatches} batches with ${PASSES} passes`);

    let accumulatedResult: OverallSummary | undefined;
    let previousAnalysis: string | undefined;

    // Begin multi-pass processing
    for (let pass = 1; pass <= PASSES; pass++) {
      console.debug(`Starting pass ${pass}/${PASSES}`);

      // Generate batches
      const batches = this.createBatchEntries(entries, BATCH_SIZE, pass);
      const totalBatches = batches.length;

      // Process each batch
      for (let batchNumber = 1; batchNumber <= totalBatches; batchNumber++) {
        const batchEntries = batches[batchNumber - 1];
        const batchFiles = files.filter((f) => batchEntries.some(([path]) => path === f.path));

        console.debug(`[Pass ${pass}/${PASSES}] Processing batch ${batchNumber}/${totalBatches}`);
        console.debug(
          `[Pass ${pass}/${PASSES}] Batch ${batchNumber} files:`,
          batchFiles.map((f) => f.path),
        );
        if (previousAnalysis) {
          console.debug(`[Pass ${pass}/${PASSES}] Previous cumulative analysis:`, previousAnalysis);
        }

        try {
          const prompt = createGroupingPrompt({
            title: prInfo.title,
            description: prInfo.body || '',
            files: batchFiles.map((f) => ({
              path: f.path,
              patch: f.patch || 'No changes',
            })),
            summarizeResults: batchEntries.map(([path, result]) => ({
              path,
              summary: result.summary,
              needsReview: result.needsReview,
              reason: result.reason,
            })),
            previousAnalysis,
          });

          const response = await this.openai.responses.create({
            model: 'gpt-4o',
            input: [
              {
                role: 'user',
                content: prompt,
                type: 'message',
              },
            ],
            text: {
              format: {
                name: overallSummaryFormat.json_schema.name,
                type: overallSummaryFormat.type,
                schema: overallSummaryFormat.json_schema.schema ?? {},
              },
            },
            temperature: 0.2,
          });

          const content = response.output_text;
          if (!content) {
            console.error(`[Pass ${pass}/${PASSES}] No response generated for batch ${batchNumber}`);
            continue;
          }

          const batchResult = OverallSummarySchema.parse(JSON.parse(content));

          // Update accumulated results
          if (accumulatedResult) {
            accumulatedResult = mergeOverallSummaries(accumulatedResult, batchResult);
          } else {
            accumulatedResult = batchResult;
          }

          // Update cumulative analysis for next batch
          previousAnalysis = JSON.stringify(accumulatedResult, null, 2);
          console.debug(`[Pass ${pass}/${PASSES}] Batch ${batchNumber} complete. Cumulative analysis:`, previousAnalysis);
        } catch (error) {
          console.error(`[Pass ${pass}/${PASSES}] Error in batch ${batchNumber}/${totalBatches}:`, error);
        }
      }

      // Log completion of each pass
      console.debug(`[Pass ${pass}/${PASSES}] Complete`);
    }

    if (!accumulatedResult) {
      console.error('No results generated from any batch');
      return undefined;
    }

    return accumulatedResult;
  }

  /**
<<<<<<< HEAD
   * Create batches for given pass
   */
  private createBatchEntries(entries: [string, SummarizeResult][], batchSize: number, pass: number): [string, SummarizeResult][][] {
    if (pass === 1) {
      return createHorizontalBatches(entries, batchSize);
    }
    return createVerticalBatches(entries, batchSize);
  }

  /**
   * Merge multiple OverallSummary results into one
   * LLM integration:
   * - description: Comprehensive explanation of all changes
   * - aspect.description: Detailed explanation of each aspect
   * - crossCuttingConcerns: Overall concerns and considerations
   *
   * Mechanical integration:
   * - aspect.key: Maintain consistency across batches
   * - aspect.files: Combine with deduplication
   * - aspect.impact: Use highest impact level
   */
  private mergeOverallSummaries(summaries: OverallSummary[]): OverallSummary {
    const latest = summaries[summaries.length - 1];
    const previous = summaries.slice(0, -1);
    const previousMappings = previous.flatMap((s) => s.aspectMappings);

    // Process current mappings (new or update)
    const newAspectMappings = latest.aspectMappings.map((latestMapping) => {
      // Find previous mapping with the same key
      const prevMapping = previousMappings.find((p) => p.aspect.key === latestMapping.aspect.key);

      if (prevMapping) {
        // For existing aspect
        return {
          aspect: {
            key: latestMapping.aspect.key,
            description: latestMapping.aspect.description, // Use new description
            impact: this.mergeImpactLevels([prevMapping.aspect.impact, latestMapping.aspect.impact]),
          },
          files: [...new Set([...prevMapping.files, ...latestMapping.files])],
        };
      }
      // Add new aspect as is
      return latestMapping;
    });

    // Preserve aspects from previous mappings that are not referenced in current analysis
    const preservedMappings = previousMappings.filter((prev) => !latest.aspectMappings.some((curr) => curr.aspect.key === prev.aspect.key));

    return {
      description: latest.description,
      aspectMappings: [...preservedMappings, ...newAspectMappings],
      crossCuttingConcerns: latest.crossCuttingConcerns,
    };
  }

  /**
   * Merge impact levels by selecting highest priority
   * Priority: high > medium > low
   */
  private mergeImpactLevels(impacts: ImpactLevel[]): ImpactLevel {
    if (impacts.includes(ImpactLevel.High)) return ImpactLevel.High;
    if (impacts.includes(ImpactLevel.Medium)) return ImpactLevel.Medium;
    return ImpactLevel.Low;
  }

  /**
=======
>>>>>>> 234d3939
   * Implementation of review phase
   * Performs detailed review using GPT-4
   */
  override async review(
    prInfo: IPullRequestInfo,
    files: IFileChange[],
    summarizeResults: Map<string, SummarizeResult>,
    config?: ReviewConfig,
    overallSummary?: OverallSummary,
  ): Promise<IPullRequestProcessedResult> {
    const comments: IReviewComment[] = [];
    const reviewResponseFormat = zodResponseFormat(ReviewResponseSchema, 'review_response');

    for (const file of files) {
      const summarizeResult = summarizeResults.get(file.path);

      if (!summarizeResult) {
        console.warn(`No triage result for ${file.path}`);
        continue;
      }

      if (!summarizeResult.needsReview) {
        console.info(`Light review for ${file.path}: ${summarizeResult.reason}`);
      }

      try {
        const prompt = createReviewPrompt({
          title: prInfo.title,
          description: prInfo.body || '',
          filePath: file.path,
          patch: file.patch || 'No changes',
          instructions: this.getInstructionsForFile(file.path, config),
          aspects: summarizeResult.aspects.map((aspect) => ({
            name: aspect.key,
            description: aspect.description,
          })),
        });

        const response = await this.openai.responses.create({
          model: 'gpt-4o',
          input: [
            {
              role: 'user',
              content: prompt,
              type: 'message',
            },
          ],
          text: {
            format: {
              name: reviewResponseFormat.json_schema.name,
              type: reviewResponseFormat.type,
              schema: reviewResponseFormat.json_schema.schema ?? {},
            },
          },
          temperature: 0.2,
        });

        const content = response.output_text;
        if (!content) {
          console.warn(`No review generated for ${file.path}`);
          continue;
        }

        const review = ReviewResponseSchema.parse(JSON.parse(content));

        // Create inline comments
        for (const comment of review.comments) {
          comments.push({
            path: file.path,
            position: comment.line ?? 1,
            body: this.formatComment(comment),
            type: 'inline',
          });
        }

        // Add summary comment
        if (review.summary) {
          comments.push({
            path: file.path,
            body: `## Review Summary\n\n${review.summary}`,
            type: 'file',
          });
        }
      } catch (error) {
        console.error(`Error reviewing ${file.path}:`, error);
        comments.push({
          path: file.path,
          position: 1,
          body: `Failed to generate review: ${error instanceof Error ? error.message : String(error)}`,
          type: 'inline',
        });
      }
    }

    // Add overall summary to regular comments
    if (overallSummary != null) {
      comments.push({
        path: 'PR',
        body: `## Overall Summary\n\n${overallSummary.description}`,
        type: 'pr',
      });
    }

<<<<<<< HEAD
  /**
   * Format previous analysis result for next batch
   */
  private formatPreviousAnalysis(result: OverallSummary): string {
    return `Previous Batch Analysis:
{
  "description": "${result.description}",
  "aspectMappings": [
${result.aspectMappings
  .map(
    (mapping) => `    {
      "aspect": {
        "key": "${mapping.aspect.key}",
        "description": "${mapping.aspect.description}",
        "impact": "${mapping.aspect.impact}"
      },
      "files": ${JSON.stringify(mapping.files)}
    }`,
  )
  .join(',\n')}
  ],
  "crossCuttingConcerns": [
${result.crossCuttingConcerns?.map((concern) => `    "${concern}"`).join(',\n') || '    // No concerns'}
  ]
}`;
=======
    return { comments };
>>>>>>> 234d3939
  }

  /**
   * Format review comment
   */
  private formatComment(comment: ReviewComment): string {
    let body = comment.content;
    if (comment.suggestion) {
      body += `\n\n**Suggestion:**\n${comment.suggestion}`;
    }
    return body;
  }
}<|MERGE_RESOLUTION|>--- conflicted
+++ resolved
@@ -1,9 +1,7 @@
-<<<<<<< HEAD
+import { CommentType } from './deps.ts';
+import { mergeOverallSummaries } from '../base/utils/summary.ts';
 import { ImpactLevel } from '../base/schema.ts';
 import { createHorizontalBatches, createVerticalBatches } from '../base/utils/batch.ts';
-=======
-import { mergeOverallSummaries } from '../base/utils/summary.ts';
->>>>>>> 234d3939
 import { BaseProcessor, OpenAI, OverallSummarySchema, ReviewResponseSchema, SummaryResponseSchema, zodResponseFormat } from './deps.ts';
 import type {
   IFileChange,
@@ -219,76 +217,6 @@
   }
 
   /**
-<<<<<<< HEAD
-   * Create batches for given pass
-   */
-  private createBatchEntries(entries: [string, SummarizeResult][], batchSize: number, pass: number): [string, SummarizeResult][][] {
-    if (pass === 1) {
-      return createHorizontalBatches(entries, batchSize);
-    }
-    return createVerticalBatches(entries, batchSize);
-  }
-
-  /**
-   * Merge multiple OverallSummary results into one
-   * LLM integration:
-   * - description: Comprehensive explanation of all changes
-   * - aspect.description: Detailed explanation of each aspect
-   * - crossCuttingConcerns: Overall concerns and considerations
-   *
-   * Mechanical integration:
-   * - aspect.key: Maintain consistency across batches
-   * - aspect.files: Combine with deduplication
-   * - aspect.impact: Use highest impact level
-   */
-  private mergeOverallSummaries(summaries: OverallSummary[]): OverallSummary {
-    const latest = summaries[summaries.length - 1];
-    const previous = summaries.slice(0, -1);
-    const previousMappings = previous.flatMap((s) => s.aspectMappings);
-
-    // Process current mappings (new or update)
-    const newAspectMappings = latest.aspectMappings.map((latestMapping) => {
-      // Find previous mapping with the same key
-      const prevMapping = previousMappings.find((p) => p.aspect.key === latestMapping.aspect.key);
-
-      if (prevMapping) {
-        // For existing aspect
-        return {
-          aspect: {
-            key: latestMapping.aspect.key,
-            description: latestMapping.aspect.description, // Use new description
-            impact: this.mergeImpactLevels([prevMapping.aspect.impact, latestMapping.aspect.impact]),
-          },
-          files: [...new Set([...prevMapping.files, ...latestMapping.files])],
-        };
-      }
-      // Add new aspect as is
-      return latestMapping;
-    });
-
-    // Preserve aspects from previous mappings that are not referenced in current analysis
-    const preservedMappings = previousMappings.filter((prev) => !latest.aspectMappings.some((curr) => curr.aspect.key === prev.aspect.key));
-
-    return {
-      description: latest.description,
-      aspectMappings: [...preservedMappings, ...newAspectMappings],
-      crossCuttingConcerns: latest.crossCuttingConcerns,
-    };
-  }
-
-  /**
-   * Merge impact levels by selecting highest priority
-   * Priority: high > medium > low
-   */
-  private mergeImpactLevels(impacts: ImpactLevel[]): ImpactLevel {
-    if (impacts.includes(ImpactLevel.High)) return ImpactLevel.High;
-    if (impacts.includes(ImpactLevel.Medium)) return ImpactLevel.Medium;
-    return ImpactLevel.Low;
-  }
-
-  /**
-=======
->>>>>>> 234d3939
    * Implementation of review phase
    * Performs detailed review using GPT-4
    */
@@ -369,7 +297,7 @@
           comments.push({
             path: file.path,
             body: `## Review Summary\n\n${review.summary}`,
-            type: 'file',
+            type: 'inline',
           });
         }
       } catch (error) {
@@ -392,7 +320,9 @@
       });
     }
 
-<<<<<<< HEAD
+    return { comments };
+  }
+
   /**
    * Format previous analysis result for next batch
    */
@@ -418,9 +348,6 @@
 ${result.crossCuttingConcerns?.map((concern) => `    "${concern}"`).join(',\n') || '    // No concerns'}
   ]
 }`;
-=======
-    return { comments };
->>>>>>> 234d3939
   }
 
   /**
