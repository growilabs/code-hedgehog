--- conflicted
+++ resolved
@@ -26,10 +26,7 @@
 COPY packages/playground/.env* ./
 
 # Build the application
-<<<<<<< HEAD
-=======
 # This command will be executed in /app/packages/playground
->>>>>>> 040f4462
 RUN deno run -A --node-modules-dir npm:vite build
 
 # Runtime stage
