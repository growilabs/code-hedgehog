import { Badge } from '@/components/ui/badge.tsx';
import { Button } from '@/components/ui/button.tsx';
import { Card, CardContent } from '@/components/ui/card.tsx';
import { Separator } from '@/components/ui/separator.tsx';
import { hc } from 'hono/client';
import { useAtomValue } from 'jotai';
import {
  ArrowLeft,
  Calendar,
  CircleAlert,
  CirclePlay,
  ExternalLink,
  FileCode,
  GitMerge,
  GitPullRequest,
  GitPullRequestClosed,
  Loader,
  MessageSquare,
  User,
} from 'lucide-react';
import { useEffect, useState } from 'react';
import ReactMarkdown from 'react-markdown';
import { Link, Navigate, useParams } from 'react-router-dom';
import rehypeRaw from 'rehype-raw';
import remarkGfm from 'remark-gfm';

import type { AppType } from '../../server.ts';
import { githubTokenAtom, selectedOwnerAtom, selectedRepoAtom } from '../atoms/vcsAtoms.ts';
import { type PullRequestDetail as PullRequestDetailType, getPullRequest } from '../lib/github.ts';
import { formatDate } from '../lib/utils.ts';

<<<<<<< HEAD
const client = hc<AppType>('/');
=======
type Comment = {
  path: string;
  position?: number;
  body: string;
  type: 'inline' | 'file' | 'pr';
};
>>>>>>> 76a3cbad

type PullRequestContentProps = {
  pullRequest: PullRequestDetailType;
  githubToken: string;
  owner: string;
  repo: string;
  number: string;
};

const PullRequestContent = ({ pullRequest, githubToken, owner, repo, number }: PullRequestContentProps) => {
  const [reviewExecuted, setReviewExecuted] = useState(false);
  const [reviewLoading, setReviewLoading] = useState(false);
  const [overviewComment, setOverviewComment] = useState<Comment>();
  const [comments, setComments] = useState<Comment[]>([]);
  const [error, setError] = useState('');

  const state = pullRequest.state === 'open' ? 'open' : pullRequest.merged_at != null ? 'merged' : 'closed';

  const executeReview = async () => {
    setReviewLoading(true);

    try {
      const res = await client.api['run-processor'].$post({
        json: { githubToken, owner, repo, number },
      });
<<<<<<< HEAD

      if (res.ok) {
        const { comments } = await res.json();
        // TODO: レビュー結果を画面に表示する
        console.log('Review response:', comments);

        setReviewExecuted(true);
      } else {
        const error = await res.json();
        console.error('Error executing review:', error);
        setError('レビューの実行に失敗しました。もう一度お試しください。');
      }
=======
      const data = await response.json();

      const inlineComments: Comment[] = [];
      for (const comment of data.comments) {
        if (comment.type === 'inline') {
          inlineComments.push(comment);
        } else if (comment.type === 'pr') {
          setOverviewComment(comment);
        }
      }
      setComments(inlineComments);
      setReviewExecuted(true);
>>>>>>> 76a3cbad
    } catch (err) {
      console.error('Error executing review:', err);
      setError('レビューの実行に失敗しました。もう一度お試しください。');
    } finally {
      setReviewLoading(false);
    }
  };

  return (
    <>
      <Link to="/" className="inline-flex items-center text-primary hover:text-primary/80 mb-4">
        <ArrowLeft className="h-4 w-4 mr-2" />
        プルリクエスト一覧に戻る
      </Link>

      <div className="flex items-start gap-3 mb-8">
        {state === 'open' ? (
          <div className="mt-1 flex-shrink-0 text-green-500">
            <GitPullRequest size={20} />
          </div>
        ) : state === 'merged' ? (
          <div className="mt-1 flex-shrink-0 text-purple-500">
            <GitMerge size={20} />
          </div>
        ) : (
          <div className="mt-1 flex-shrink-0 text-red-500">
            <GitPullRequestClosed size={20} />
          </div>
        )}
        <div>
          <h1 className="text-xl font-semibold mb-2">
            {pullRequest.title} <span className="text-muted-foreground font-normal">#{pullRequest.number}</span>
          </h1>
          <div className="flex flex-wrap gap-x-4 gap-y-2 text-sm text-muted-foreground">
            <Badge variant={state} className="flex items-center gap-1">
              {state}
            </Badge>
            <div className="flex items-center gap-1">
              <User className="h-3 w-3" />
              <span>{pullRequest.user.login}</span>
            </div>
            <div className="flex items-center gap-1">
              <Calendar className="h-3 w-3" />
              <span>作成日: {formatDate(pullRequest.created_at)}</span>
            </div>
          </div>
        </div>
      </div>

      <Separator className="my-6" />

      {reviewExecuted ? (
        <div>
          {overviewComment != null && (
            <>
              <h2 className="text-lg font-medium">全体概要</h2>
              <Card className="bg-muted/50 mt-4 py-0">
                <CardContent className="markdown-container">
                  <ReactMarkdown remarkPlugins={[remarkGfm]} rehypePlugins={[rehypeRaw]}>
                    {overviewComment.body}
                  </ReactMarkdown>
                </CardContent>
              </Card>
            </>
          )}
          <h2 className="text-lg font-medium mt-6 flex items-center">
            <MessageSquare className="h-5 w-5 mr-2" />
            コメント ({comments.length})
          </h2>

          {comments.length === 0 ? (
            <Card className="bg-muted/50 mt-4">
              <CardContent className="flex flex-col items-center justify-center">
                <MessageSquare className="h-8 w-8 text-muted-foreground mx-auto mb-2" />
                <p className="text-muted-foreground">指摘がありませんでした。</p>
              </CardContent>
            </Card>
          ) : (
            <div className="space-y-4 mt-4">
              {comments.map((comment) => (
                <Card key={comment.body} className="bg-muted/50 py-0">
                  <CardContent className="p-4">
                    <ReactMarkdown remarkPlugins={[remarkGfm]} rehypePlugins={[rehypeRaw]}>
                      {comment.body}
                    </ReactMarkdown>

                    <div className="flex items-center text-xs text-muted-foreground bg-muted p-2 rounded mt-3">
                      <FileCode className="h-3.5 w-3.5 mr-1" />
                      <span className="mr-2">{comment.path}:</span>
                      <span>行 {comment.position ?? '-'}</span>
                      <a
                        href={`https://github.com/${owner}/${repo}/pull/${number}/files`}
                        target="_blank"
                        rel="noopener noreferrer"
                        className="ml-auto flex items-center text-primary hover:text-primary/80"
                      >
                        GitHubで表示
                        <ExternalLink className="h-3 w-3 ml-1" />
                      </a>
                    </div>
                  </CardContent>
                </Card>
              ))}
            </div>
          )}
        </div>
      ) : (
        <div className="flex flex-col items-center justify-center py-8">
          <Card className="w-full max-w-md bg-muted/40">
            <CardContent className="flex flex-col items-center">
              <CirclePlay className="h-12 w-12 text-primary" />
              {githubToken === '' ? (
                <>
                  <h2 className="text-xl font-semibold mt-4">レビュー実行不可</h2>
                  <p className="text-muted-foreground text-sm text-center mt-2">実行するには GitHub のアクセストークンを設定する必要があります。</p>
                </>
              ) : reviewLoading ? (
                <>
                  <h2 className="text-xl font-semibold mt-4">レビュー実行中</h2>
                  <p className="text-muted-foreground text-sm text-center mt-2">実行完了まで3分ほどかかります。</p>
                </>
              ) : (
                <h2 className="text-xl font-semibold mt-4">レビュー実行可能</h2>
              )}
              <Button size="lg" className="w-full mt-4" onClick={executeReview} disabled={reviewLoading || githubToken === ''}>
                {reviewLoading ? (
                  <>
                    <Loader className="h-4 w-4 mr-2 animate-spin" />
                    レビュー実行中...
                  </>
                ) : (
                  <>
                    <CirclePlay className="h-4 w-4 mr-2" />
                    レビューを実行
                  </>
                )}
              </Button>
            </CardContent>
          </Card>
        </div>
      )}
    </>
  );
};

const PullRequestDetail = () => {
  const { number } = useParams<{ number: string }>();
  const githubToken = useAtomValue(githubTokenAtom);
  const selectedOwner = useAtomValue(selectedOwnerAtom);
  const selectedRepo = useAtomValue(selectedRepoAtom);
  const [pullRequest, setPullRequest] = useState<PullRequestDetailType | null>(null);
  const [loading, setLoading] = useState(false);
  const [error, setError] = useState('');

  useEffect(() => {
    (async () => {
      if (selectedOwner === '' || selectedRepo === '' || number == null) return;

      setLoading(true);
      setError('');

      try {
        const pullRequest = await getPullRequest(githubToken, selectedOwner, selectedRepo, Number(number));
        setPullRequest(pullRequest);
      } catch {
        setError('プルリクエスト詳細の取得に失敗しました');
      } finally {
        setLoading(false);
      }
    })();
  }, [githubToken, selectedOwner, selectedRepo, number]);

  if (selectedOwner === '' || selectedRepo === '') {
    return <Navigate to="/" replace />;
  }

  return (
    <Card>
      <CardContent>
        {loading ? (
          <div className="flex flex-col items-center justify-center py-8">
            <Loader className="h-8 w-8 text-primary animate-spin mb-4" />
            <p className="text-muted-foreground">プルリクエストの詳細を読み込み中...</p>
          </div>
        ) : error !== '' || pullRequest == null || number == null ? (
          <div className="text-center py-8">
            <CircleAlert className="h-8 w-8 text-destructive mx-auto mb-4" />
            <p className="text-destructive mb-2">{error || 'プルリクエストが見つかりません'}</p>
            <Link to="/" className="inline-flex items-center text-primary hover:text-primary/80">
              <ArrowLeft className="h-4 w-4 mr-2" />
              プルリクエスト一覧に戻る
            </Link>
          </div>
        ) : (
          <PullRequestContent pullRequest={pullRequest} githubToken={githubToken} owner={selectedOwner} repo={selectedRepo} number={number} />
        )}
      </CardContent>
    </Card>
  );
};

export default PullRequestDetail;<|MERGE_RESOLUTION|>--- conflicted
+++ resolved
@@ -29,16 +29,14 @@
 import { type PullRequestDetail as PullRequestDetailType, getPullRequest } from '../lib/github.ts';
 import { formatDate } from '../lib/utils.ts';
 
-<<<<<<< HEAD
 const client = hc<AppType>('/');
-=======
+
 type Comment = {
   path: string;
   position?: number;
   body: string;
   type: 'inline' | 'file' | 'pr';
 };
->>>>>>> 76a3cbad
 
 type PullRequestContentProps = {
   pullRequest: PullRequestDetailType;
@@ -64,33 +62,25 @@
       const res = await client.api['run-processor'].$post({
         json: { githubToken, owner, repo, number },
       });
-<<<<<<< HEAD
 
       if (res.ok) {
         const { comments } = await res.json();
-        // TODO: レビュー結果を画面に表示する
-        console.log('Review response:', comments);
-
+
+        const inlineComments: Comment[] = [];
+        for (const comment of comments) {
+          if (comment.type === 'inline') {
+            inlineComments.push(comment);
+          } else if (comment.type === 'pr') {
+            setOverviewComment(comment);
+          }
+        }
+        setComments(inlineComments);
         setReviewExecuted(true);
       } else {
         const error = await res.json();
         console.error('Error executing review:', error);
         setError('レビューの実行に失敗しました。もう一度お試しください。');
       }
-=======
-      const data = await response.json();
-
-      const inlineComments: Comment[] = [];
-      for (const comment of data.comments) {
-        if (comment.type === 'inline') {
-          inlineComments.push(comment);
-        } else if (comment.type === 'pr') {
-          setOverviewComment(comment);
-        }
-      }
-      setComments(inlineComments);
-      setReviewExecuted(true);
->>>>>>> 76a3cbad
     } catch (err) {
       console.error('Error executing review:', err);
       setError('レビューの実行に失敗しました。もう一度お試しください。');
