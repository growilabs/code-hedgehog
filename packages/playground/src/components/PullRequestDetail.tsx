import { Badge } from '@/components/ui/badge.tsx';
import { Button } from '@/components/ui/button.tsx';
import { Card, CardContent } from '@/components/ui/card.tsx';
import { Separator } from '@/components/ui/separator.tsx';
import { useAtomValue } from 'jotai';
import {
  ArrowLeft,
  Calendar,
  CircleAlert,
  CirclePlay,
  ExternalLink,
  FileCode,
  GitMerge,
  GitPullRequest,
  GitPullRequestClosed,
  Loader,
  MessageSquare,
  User,
} from 'lucide-react';
import { useEffect, useState } from 'react';
import ReactMarkdown from 'react-markdown';
import { Link, Navigate, useParams } from 'react-router-dom';
import rehypeRaw from 'rehype-raw';
import remarkGfm from 'remark-gfm';

import { githubTokenAtom, selectedOwnerAtom, selectedRepoAtom } from '../atoms/vcsAtoms.ts';
import { type PullRequestDetail as PullRequestDetailType, getPullRequest } from '../lib/github.ts';
import { formatDate } from '../lib/utils.ts';

type Comment = {
  path: string;
  position?: number;
  body: string;
  type: 'inline' | 'file' | 'pr';
};

type PullRequestContentProps = {
  pullRequest: PullRequestDetailType;
  githubToken: string;
  owner: string;
  repo: string;
  number: string;
};

const PullRequestContent = ({ pullRequest, githubToken, owner, repo, number }: PullRequestContentProps) => {
  const [reviewExecuted, setReviewExecuted] = useState(false);
  const [reviewLoading, setReviewLoading] = useState(false);
  const [overviewComment, setOverviewComment] = useState<Comment>();
  const [comments, setComments] = useState<Comment[]>([]);
  const [error, setError] = useState('');

  const state = pullRequest.state === 'open' ? 'open' : pullRequest.merged_at != null ? 'merged' : 'closed';

  const executeReview = async () => {
    setReviewLoading(true);

    try {
<<<<<<< HEAD
      const { data } = await axios.post('/api/run-processor', { token, owner, repo, number });

      const inlineComments: Comment[] = [];
      for (const comment of data.comments) {
        if (comment.type === 'inline') {
          inlineComments.push(comment);
        } else if (comment.type === 'pr') {
          setOverviewComment(comment);
        }
      }
      setComments(inlineComments);
=======
      const response = await fetch('/api/run-processor', {
        method: 'post',
        headers: { 'Content-Type': 'application/json' },
        body: JSON.stringify({ githubToken, owner, repo, number }),
      });
      // TODO: レビュー結果を画面に表示する
      console.log('Review response:', response);
>>>>>>> 35a57a72
      setReviewExecuted(true);
    } catch (err) {
      console.error('Error executing review:', err);
      setError('レビューの実行に失敗しました。もう一度お試しください。');
    } finally {
      setReviewLoading(false);
    }
  };

  return (
    <>
      <Link to="/" className="inline-flex items-center text-primary hover:text-primary/80 mb-4">
        <ArrowLeft className="h-4 w-4 mr-2" />
        プルリクエスト一覧に戻る
      </Link>

      <div className="flex items-start gap-3 mb-8">
        {state === 'open' ? (
          <div className="mt-1 flex-shrink-0 text-green-500">
            <GitPullRequest size={20} />
          </div>
        ) : state === 'merged' ? (
          <div className="mt-1 flex-shrink-0 text-purple-500">
            <GitMerge size={20} />
          </div>
        ) : (
          <div className="mt-1 flex-shrink-0 text-red-500">
            <GitPullRequestClosed size={20} />
          </div>
        )}
        <div>
          <h1 className="text-xl font-semibold mb-2">
            {pullRequest.title} <span className="text-muted-foreground font-normal">#{pullRequest.number}</span>
          </h1>
          <div className="flex flex-wrap gap-x-4 gap-y-2 text-sm text-muted-foreground">
            <Badge variant={state} className="flex items-center gap-1">
              {state}
            </Badge>
            <div className="flex items-center gap-1">
              <User className="h-3 w-3" />
              <span>{pullRequest.user.login}</span>
            </div>
            <div className="flex items-center gap-1">
              <Calendar className="h-3 w-3" />
              <span>作成日: {formatDate(pullRequest.created_at)}</span>
            </div>
          </div>
        </div>
      </div>

      <Separator className="my-6" />

      {reviewExecuted ? (
        <div>
          {overviewComment != null && (
            <>
              <h2 className="text-lg font-medium">全体概要</h2>
              <Card className="bg-muted/50 mt-4 py-0">
                <CardContent className="markdown-container">
                  <ReactMarkdown remarkPlugins={[remarkGfm]} rehypePlugins={[rehypeRaw]}>
                    {overviewComment.body}
                  </ReactMarkdown>
                </CardContent>
              </Card>
            </>
          )}
          <h2 className="text-lg font-medium mt-6 flex items-center">
            <MessageSquare className="h-5 w-5 mr-2" />
            コメント ({comments.length})
          </h2>

          {comments.length === 0 ? (
            <Card className="bg-muted/50 mt-4">
              <CardContent className="flex flex-col items-center justify-center">
                <MessageSquare className="h-8 w-8 text-muted-foreground mx-auto mb-2" />
                <p className="text-muted-foreground">指摘がありませんでした。</p>
              </CardContent>
            </Card>
          ) : (
            <div className="space-y-4 mt-4">
              {comments.map((comment) => (
                <Card key={comment.body} className="bg-muted/50 py-0">
                  <CardContent className="p-4">
                    <ReactMarkdown remarkPlugins={[remarkGfm]} rehypePlugins={[rehypeRaw]}>
                      {comment.body}
                    </ReactMarkdown>

                    <div className="flex items-center text-xs text-muted-foreground bg-muted p-2 rounded mt-3">
                      <FileCode className="h-3.5 w-3.5 mr-1" />
                      <span className="mr-2">{comment.path}:</span>
                      <span>行 {comment.position ?? '-'}</span>
                      <a
                        href={`https://github.com/${owner}/${repo}/pull/${number}/files`}
                        target="_blank"
                        rel="noopener noreferrer"
                        className="ml-auto flex items-center text-primary hover:text-primary/80"
                      >
                        GitHubで表示
                        <ExternalLink className="h-3 w-3 ml-1" />
                      </a>
                    </div>
                  </CardContent>
                </Card>
              ))}
            </div>
          )}
        </div>
      ) : (
        <div className="flex flex-col items-center justify-center py-8">
          <Card className="w-full max-w-md bg-muted/40">
            <CardContent className="flex flex-col items-center">
              <CirclePlay className="h-12 w-12 text-primary" />
              {token === '' ? (
                <>
                  <h2 className="text-xl font-semibold mt-4">レビュー実行不可</h2>
                  <p className="text-muted-foreground text-sm text-center mt-2">実行するには GitHub のアクセストークンを設定する必要があります。</p>
                </>
              ) : reviewLoading ? (
                <>
                  <h2 className="text-xl font-semibold mt-4">レビュー実行中</h2>
                  <p className="text-muted-foreground text-sm text-center mt-2">実行完了まで3分ほどかかります。</p>
                </>
              ) : (
                <h2 className="text-xl font-semibold mt-4">レビュー実行可能</h2>
              )}
              <Button size="lg" className="w-full mt-4" onClick={executeReview} disabled={reviewLoading || token === ''}>
                {reviewLoading ? (
                  <>
                    <Loader className="h-4 w-4 mr-2 animate-spin" />
                    レビュー実行中...
                  </>
                ) : (
                  <>
                    <CirclePlay className="h-4 w-4 mr-2" />
                    レビューを実行
                  </>
                )}
              </Button>
            </CardContent>
          </Card>
        </div>
      )}
    </>
  );
};

const PullRequestDetail = () => {
  const { number } = useParams<{ number: string }>();
  const githubToken = useAtomValue(githubTokenAtom);
  const selectedOwner = useAtomValue(selectedOwnerAtom);
  const selectedRepo = useAtomValue(selectedRepoAtom);
  const [pullRequest, setPullRequest] = useState<PullRequestDetailType | null>(null);
  const [loading, setLoading] = useState(false);
  const [error, setError] = useState('');

  useEffect(() => {
    (async () => {
      if (selectedOwner === '' || selectedRepo === '' || number == null) return;

      setLoading(true);
      setError('');

      try {
        const pullRequest = await getPullRequest(githubToken, selectedOwner, selectedRepo, Number(number));
        setPullRequest(pullRequest);
      } catch {
        setError('プルリクエスト詳細の取得に失敗しました');
      } finally {
        setLoading(false);
      }
    })();
  }, [githubToken, selectedOwner, selectedRepo, number]);

  if (selectedOwner === '' || selectedRepo === '') {
    return <Navigate to="/" replace />;
  }

  return (
    <Card>
      <CardContent>
        {loading ? (
          <div className="flex flex-col items-center justify-center py-8">
            <Loader className="h-8 w-8 text-primary animate-spin mb-4" />
            <p className="text-muted-foreground">プルリクエストの詳細を読み込み中...</p>
          </div>
        ) : error !== '' || pullRequest == null || number == null ? (
          <div className="text-center py-8">
            <CircleAlert className="h-8 w-8 text-destructive mx-auto mb-4" />
            <p className="text-destructive mb-2">{error || 'プルリクエストが見つかりません'}</p>
            <Link to="/" className="inline-flex items-center text-primary hover:text-primary/80">
              <ArrowLeft className="h-4 w-4 mr-2" />
              プルリクエスト一覧に戻る
            </Link>
          </div>
        ) : (
          <PullRequestContent pullRequest={pullRequest} githubToken={githubToken} owner={selectedOwner} repo={selectedRepo} number={number} />
        )}
      </CardContent>
    </Card>
  );
};

export default PullRequestDetail;<|MERGE_RESOLUTION|>--- conflicted
+++ resolved
@@ -55,8 +55,12 @@
     setReviewLoading(true);
 
     try {
-<<<<<<< HEAD
-      const { data } = await axios.post('/api/run-processor', { token, owner, repo, number });
+      const response = await fetch('/api/run-processor', {
+        method: 'post',
+        headers: { 'Content-Type': 'application/json' },
+        body: JSON.stringify({ githubToken, owner, repo, number }),
+      });
+      const data = await response.json();
 
       const inlineComments: Comment[] = [];
       for (const comment of data.comments) {
@@ -67,15 +71,6 @@
         }
       }
       setComments(inlineComments);
-=======
-      const response = await fetch('/api/run-processor', {
-        method: 'post',
-        headers: { 'Content-Type': 'application/json' },
-        body: JSON.stringify({ githubToken, owner, repo, number }),
-      });
-      // TODO: レビュー結果を画面に表示する
-      console.log('Review response:', response);
->>>>>>> 35a57a72
       setReviewExecuted(true);
     } catch (err) {
       console.error('Error executing review:', err);
@@ -188,7 +183,7 @@
           <Card className="w-full max-w-md bg-muted/40">
             <CardContent className="flex flex-col items-center">
               <CirclePlay className="h-12 w-12 text-primary" />
-              {token === '' ? (
+              {githubToken === '' ? (
                 <>
                   <h2 className="text-xl font-semibold mt-4">レビュー実行不可</h2>
                   <p className="text-muted-foreground text-sm text-center mt-2">実行するには GitHub のアクセストークンを設定する必要があります。</p>
@@ -201,7 +196,7 @@
               ) : (
                 <h2 className="text-xl font-semibold mt-4">レビュー実行可能</h2>
               )}
-              <Button size="lg" className="w-full mt-4" onClick={executeReview} disabled={reviewLoading || token === ''}>
+              <Button size="lg" className="w-full mt-4" onClick={executeReview} disabled={reviewLoading || githubToken === ''}>
                 {reviewLoading ? (
                   <>
                     <Loader className="h-4 w-4 mr-2 animate-spin" />
