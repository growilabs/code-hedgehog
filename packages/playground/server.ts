--- conflicted
+++ resolved
@@ -9,11 +9,7 @@
 
 app.post('/api/run-processor', async (c) => {
   try {
-<<<<<<< HEAD
-    const { token, owner, repo, number } = await c.req.json();
-=======
-    const { githubToken, owner, repo, number } = req.body;
->>>>>>> 35a57a72
+    const { githubToken, owner, repo, number } = await c.req.json();
 
     if (typeof githubToken !== 'string') throw new Error('githubToken is invalid');
     if (typeof owner !== 'string') throw new Error('owner is invalid');
