<<<<<<< HEAD
import express, { type Request, type Response, type RequestHandler } from 'express';
=======
import { Hono } from 'hono';
import { serveStatic } from 'hono/deno';
import { validator } from 'hono/validator';
import { z } from 'zod';
>>>>>>> eba75082
import { ActionRunner } from '../action/src/runner.ts';

const app = new Hono();
const PORT = Number.parseInt(Deno.env.get('PORT') || '8000');
const HOST = Deno.env.get('HOST') || '0.0.0.0'; // 環境変数で制御

const isProduction = Deno.env.get('DENO_ENV') === 'production';

<<<<<<< HEAD
app.use(express.json());

// Vite environmentにおいて、`VITE_` プレフィックス付きの環境変数はビルド時にフロントエンドコードへ静的に埋め込まれます。
// 実行環境ごと（例: 開発、ステージング、本番）に異なる値を動的に設定したい場合、この方法では対応できません
// （ビルド後のイメージでは値が固定されてしまうため）。
// そのため、ここではサーバーサイド (server.ts) で実行時環境変数 (`OWNERS`) を読み込み、
// それをAPI経由でフロントエンドに提供する方式を採用しています。
// これにより、Kubernetes manifestなどで実行時に値を注入し、フロントエンドで動的に利用することが可能になります。
const getOwnersHandler: RequestHandler = (_req: Request, res: Response) => {
  try {
    // 問題切り分けのため、一時的に固定レスポンスを返す
    console.log('/api/config/owners called, sending fixed response');

    const ownersEnv = Deno.env.get('OWNERS');
    if (!ownersEnv) {
      console.warn('OWNERS environment variable is not set.');
      res.json({ owners: [] });
      return;
    }
    const owners = ownersEnv.split(',');
    res.json({ owners });
  } catch (error) {
    console.error('Error in /api/config/owners:', error);
    res.status(500).json({ error: error instanceof Error ? error.message : String(error) });
  }
};

app.get('/api/config/owners', getOwnersHandler);

app.post('/api/run-processor', async (req, res) => {
  try {
    const { githubToken, owner, repo, number } = req.body;

    if (typeof githubToken !== 'string') throw new Error('githubToken is invalid');
    if (typeof owner !== 'string') throw new Error('owner is invalid');
    if (typeof repo !== 'string') throw new Error('repo is invalid');
    if (typeof number !== 'string') throw new Error('number is invalid');

    // Use in @code-hedgehog/action
    Deno.env.set('GITHUB_TOKEN', githubToken);
    Deno.env.set('GITHUB_REPOSITORY', `${owner}/${repo}`);
    Deno.env.set('GITHUB_PR_NUMBER', number);

    const config = {
      processor: Deno.env.get('CODE_HEDGEHOG_PROCESSOR') || 'dify',
      filter: { exclude: ['**/dist/**', 'deno.lock'], maxChanges: 300 },
    };

    const runner = new ActionRunner(config);
    const comments = await runner.run();

    res.json({ comments });
  } catch (error) {
    res.status(500).json({ error: error instanceof Error ? error.message : String(error) });
  }
=======
const runProcessorSchema = z.object({
  githubToken: z.string(),
  owner: z.string(),
  repo: z.string(),
  number: z.string(),
>>>>>>> eba75082
});

const route = app.post(
  '/api/run-processor',
  validator('json', (value, c) => {
    const parsed = runProcessorSchema.safeParse(value);
    if (!parsed.success) {
      return c.text('Invalid!', 401);
    }
    return parsed.data;
  }),
  async (c) => {
    try {
      const { githubToken, owner, repo, number } = await c.req.valid('json');

      // Use in @code-hedgehog/action
      Deno.env.set('GITHUB_TOKEN', githubToken);
      Deno.env.set('GITHUB_REPOSITORY', `${owner}/${repo}`);
      Deno.env.set('GITHUB_PR_NUMBER', number);

      const config = {
        processor: Deno.env.get('CODE_HEDGEHOG_PROCESSOR') || 'dify',
        filter: { exclude: ['**/dist/**', 'deno.lock'], maxChanges: 300 },
      };

      const runner = new ActionRunner(config);
      const comments = await runner.run();

      return c.json({ comments });
    } catch (error) {
      return c.json({ error: error instanceof Error ? error.message : String(error) }, 500);
    }
  },
);

export type AppType = typeof route;

if (isProduction) {
  app.use('/*', serveStatic({ root: './dist' }));
}

Deno.serve({ port: PORT, hostname: HOST }, app.fetch);<|MERGE_RESOLUTION|>--- conflicted
+++ resolved
@@ -1,11 +1,7 @@
-<<<<<<< HEAD
-import express, { type Request, type Response, type RequestHandler } from 'express';
-=======
-import { Hono } from 'hono';
+import { type Context, Hono } from 'hono';
 import { serveStatic } from 'hono/deno';
 import { validator } from 'hono/validator';
 import { z } from 'zod';
->>>>>>> eba75082
 import { ActionRunner } from '../action/src/runner.ts';
 
 const app = new Hono();
@@ -14,16 +10,13 @@
 
 const isProduction = Deno.env.get('DENO_ENV') === 'production';
 
-<<<<<<< HEAD
-app.use(express.json());
-
 // Vite environmentにおいて、`VITE_` プレフィックス付きの環境変数はビルド時にフロントエンドコードへ静的に埋め込まれます。
 // 実行環境ごと（例: 開発、ステージング、本番）に異なる値を動的に設定したい場合、この方法では対応できません
 // （ビルド後のイメージでは値が固定されてしまうため）。
 // そのため、ここではサーバーサイド (server.ts) で実行時環境変数 (`OWNERS`) を読み込み、
 // それをAPI経由でフロントエンドに提供する方式を採用しています。
 // これにより、Kubernetes manifestなどで実行時に値を注入し、フロントエンドで動的に利用することが可能になります。
-const getOwnersHandler: RequestHandler = (_req: Request, res: Response) => {
+const getOwnersHandler = (c: Context) => {
   try {
     // 問題切り分けのため、一時的に固定レスポンスを返す
     console.log('/api/config/owners called, sending fixed response');
@@ -31,52 +24,23 @@
     const ownersEnv = Deno.env.get('OWNERS');
     if (!ownersEnv) {
       console.warn('OWNERS environment variable is not set.');
-      res.json({ owners: [] });
-      return;
+      return c.json({ owners: [] });
     }
     const owners = ownersEnv.split(',');
-    res.json({ owners });
+    return c.json({ owners });
   } catch (error) {
     console.error('Error in /api/config/owners:', error);
-    res.status(500).json({ error: error instanceof Error ? error.message : String(error) });
+    return c.json({ error: error instanceof Error ? error.message : String(error) }, 500);
   }
 };
 
 app.get('/api/config/owners', getOwnersHandler);
 
-app.post('/api/run-processor', async (req, res) => {
-  try {
-    const { githubToken, owner, repo, number } = req.body;
-
-    if (typeof githubToken !== 'string') throw new Error('githubToken is invalid');
-    if (typeof owner !== 'string') throw new Error('owner is invalid');
-    if (typeof repo !== 'string') throw new Error('repo is invalid');
-    if (typeof number !== 'string') throw new Error('number is invalid');
-
-    // Use in @code-hedgehog/action
-    Deno.env.set('GITHUB_TOKEN', githubToken);
-    Deno.env.set('GITHUB_REPOSITORY', `${owner}/${repo}`);
-    Deno.env.set('GITHUB_PR_NUMBER', number);
-
-    const config = {
-      processor: Deno.env.get('CODE_HEDGEHOG_PROCESSOR') || 'dify',
-      filter: { exclude: ['**/dist/**', 'deno.lock'], maxChanges: 300 },
-    };
-
-    const runner = new ActionRunner(config);
-    const comments = await runner.run();
-
-    res.json({ comments });
-  } catch (error) {
-    res.status(500).json({ error: error instanceof Error ? error.message : String(error) });
-  }
-=======
 const runProcessorSchema = z.object({
   githubToken: z.string(),
   owner: z.string(),
   repo: z.string(),
   number: z.string(),
->>>>>>> eba75082
 });
 
 const route = app.post(
