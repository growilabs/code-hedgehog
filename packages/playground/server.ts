import { Hono } from 'hono';
import { serveStatic } from 'hono/deno';
import { validator } from 'hono/validator';
import { z } from 'zod';
import { ActionRunner } from '../action/src/runner.ts';

<<<<<<< HEAD
const app = new Hono();
const PORT = 8000;
=======
const app = express();
const PORT = Number.parseInt(Deno.env.get('PORT') || '8000');
const HOST = Deno.env.get('HOST') || '0.0.0.0'; // 環境変数で制御
>>>>>>> 3cd382ef

const isProduction = Deno.env.get('DENO_ENV') === 'production';

const runProcessorSchema = z.object({
  githubToken: z.string(),
  owner: z.string(),
  repo: z.string(),
  number: z.string(),
});

const route = app.post(
  '/api/run-processor',
  validator('json', (value, c) => {
    const parsed = runProcessorSchema.safeParse(value);
    if (!parsed.success) {
      return c.text('Invalid!', 401);
    }
    return parsed.data;
  }),
  async (c) => {
    try {
      const { githubToken, owner, repo, number } = await c.req.valid('json');

      // Use in @code-hedgehog/action
      Deno.env.set('GITHUB_TOKEN', githubToken);
      Deno.env.set('GITHUB_REPOSITORY', `${owner}/${repo}`);
      Deno.env.set('GITHUB_PR_NUMBER', number);

      const config = {
        processor: Deno.env.get('CODE_HEDGEHOG_PROCESSOR') || 'dify',
        filter: { exclude: ['**/dist/**', 'deno.lock'], maxChanges: 300 },
      };

      const runner = new ActionRunner(config);
      const comments = await runner.run();

      return c.json({ comments });
    } catch (error) {
      return c.json({ error: error instanceof Error ? error.message : String(error) }, 500);
    }
  },
);

export type AppType = typeof route;

if (isProduction) {
  app.use('/*', serveStatic({ root: './dist' }));
}

<<<<<<< HEAD
Deno.serve({ port: PORT, hostname: '127.0.0.1' }, app.fetch);
=======
app.listen(PORT, HOST, () => {
  console.log(`Server running at http://${HOST}:${PORT}`);
});
>>>>>>> 3cd382ef
<|MERGE_RESOLUTION|>--- conflicted
+++ resolved
@@ -4,14 +4,9 @@
 import { z } from 'zod';
 import { ActionRunner } from '../action/src/runner.ts';
 
-<<<<<<< HEAD
 const app = new Hono();
-const PORT = 8000;
-=======
-const app = express();
 const PORT = Number.parseInt(Deno.env.get('PORT') || '8000');
 const HOST = Deno.env.get('HOST') || '0.0.0.0'; // 環境変数で制御
->>>>>>> 3cd382ef
 
 const isProduction = Deno.env.get('DENO_ENV') === 'production';
 
@@ -61,10 +56,4 @@
   app.use('/*', serveStatic({ root: './dist' }));
 }
 
-<<<<<<< HEAD
-Deno.serve({ port: PORT, hostname: '127.0.0.1' }, app.fetch);
-=======
-app.listen(PORT, HOST, () => {
-  console.log(`Server running at http://${HOST}:${PORT}`);
-});
->>>>>>> 3cd382ef
+Deno.serve({ port: PORT, hostname: HOST }, app.fetch);